--- conflicted
+++ resolved
@@ -261,12 +261,7 @@
 
 ### Endpoint monitoring operator installation & endpoint monitoring configuration
 
-<<<<<<< HEAD
-1. By default, the endpoint monitoring operator will be installed on any managed clusters. If want to disable this in a cluster, need to add label using key/value "observability"/"disabled" on it.
-2. Once the endpoint monitoring operator installed in the managed cluster, it will update the configmap cluster-monitoring-config automatically, and then the metrics will be pushed to hub side.
-3. In cluster's namespace in hub side, one default endpointmonitoring resource named as "endpoint-config"  will be created automatically. Users can edit section "relabelConfigs" in this resource to update the configuration for metrics collect in managed cluster side, such as filtering the metrics collected, injecting addtional labels([Prometheus relabel configuration]). A sample endpointmonitoring resource is as below:
-=======
-1. By default, the endpoint monitoring operator is installed on any managed clusters. If you want to disable this in a cluster, you must update the configuration file using key/value "monitoring"/"disabled" on it.
+1. By default, the endpoint monitoring operator is installed on any managed clusters. If you want to disable this in a cluster, you must update the configuration file using key/value "observability"/"disabled" on it.
 
 2. Once the endpoint monitoring operator installed in the managed cluster, the `multicluster-monitoring-config` updates automatically. Metrics are pushed to your hub cluster.
 
@@ -274,7 +269,6 @@
 
 Update the labels in the EndpointMonitoring file. Your `endpointmonitoring` file might resemble the following contents:
 
->>>>>>> 4dcf0955
 ```
 apiVersion: monitoring.open-cluster-management.io/v1alpha1
 kind: EndpointMonitoring
