--- conflicted
+++ resolved
@@ -155,18 +155,11 @@
 2. Provide the username and password for downloading the `multicluster-observability-operator` image from Quay. Run the following command:
 
    ```
-   export DOCKER_USER=<quay.io username>
-   export DOCKER_PASS=<quay.io password>
-   ```
-
-<<<<<<< HEAD
-```
-export QUAY_USER=<quay.io username>
-export QUAY_PASS=<quay.io password>
-```
-=======
+   export QUAY_USER=<quay.io username>
+   export QUAY_PASS=<quay.io password>
+   ```
+
 3. Deploy the operator with the `./tests/e2e/setup.sh` script. To install the latest `multicluster-observability-operator` image, you can find the latest tag at [Red Hat Quay.io](https://quay.io/repository/open-cluster-management/multicluster-monitoring-operator?tab=tags). Then install the observability service with the following command:
->>>>>>> ac18efbf
 
    ```
    ./tests/e2e/setup.sh quay.io/open-cluster-management/multicluster-observability-operator:<latest tag>
@@ -176,7 +169,6 @@
 
   ```
   export KUBECONFIG=$HOME/.kube/kind-config-hub
-  export KUBECONFIG=$HOME/.kube/kind-config-spoke
   ```
 
 ## Developer Guide
