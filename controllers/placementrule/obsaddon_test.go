--- conflicted
+++ resolved
@@ -1,8 +1,5 @@
 // Copyright (c) 2021 Red Hat, Inc.
-<<<<<<< HEAD
 // Copyright Contributors to the Open Cluster Management project
-=======
->>>>>>> 0eff74cb
 
 package placementrule
 
