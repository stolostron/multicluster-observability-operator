apiVersion: apps/v1
kind: Deployment
metadata:
  name: multicluster-observability-operator
spec:
  replicas: 1
  selector:
    matchLabels:
      name: multicluster-observability-operator
  template:
    metadata:
      labels:
        name: multicluster-observability-operator
    spec:
      serviceAccountName: multicluster-observability-operator
      containers:
        - name: multicluster-observability-operator
          # Replace this with the built image name
<<<<<<< HEAD
          image: quay.io/open-cluster-management/multicluster-observability-operator:0.1.0-8db1b1ed74d880dd2c92c72edd749d5cd014d831
=======
          image: quay.io/open-cluster-management/multicluster-monitoring-operator:0.1.0-8db1b1ed74d880dd2c92c72edd749d5cd014d831
>>>>>>> cdb740c7
          command:
          - multicluster-observability-operator
          imagePullPolicy: Always
          env:
            - name: WATCH_NAMESPACE
              value: ""
            - name: POD_NAME
              valueFrom:
                fieldRef:
                  fieldPath: metadata.name
            - name: OPERATOR_NAME
              value: "multicluster-observability-operator"
            - name: TEMPLATES_PATH
              value: /usr/local/manifests
            - name: SPOKE_NAMESPACE
              value: open-cluster-management-observability<|MERGE_RESOLUTION|>--- conflicted
+++ resolved
@@ -16,11 +16,7 @@
       containers:
         - name: multicluster-observability-operator
           # Replace this with the built image name
-<<<<<<< HEAD
-          image: quay.io/open-cluster-management/multicluster-observability-operator:0.1.0-8db1b1ed74d880dd2c92c72edd749d5cd014d831
-=======
-          image: quay.io/open-cluster-management/multicluster-monitoring-operator:0.1.0-8db1b1ed74d880dd2c92c72edd749d5cd014d831
->>>>>>> cdb740c7
+          image: quay.io/open-cluster-management/multicluster-observability-operator:0.1.0-426050808a84d6152586f3f13278ca244f1f3259
           command:
           - multicluster-observability-operator
           imagePullPolicy: Always
