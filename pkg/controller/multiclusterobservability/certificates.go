--- conflicted
+++ resolved
@@ -39,11 +39,7 @@
 	grafanaCerts       = "observability-grafana-certs"
 	grafanaSubject     = "grafana"
 
-<<<<<<< HEAD
-	managedClusterCertOrg = "test"
-=======
 	managedClusterCertOrg = "acm"
->>>>>>> fc125d35
 )
 
 // GetManagedClusterOrg is used to return managedClusterCertOrg
