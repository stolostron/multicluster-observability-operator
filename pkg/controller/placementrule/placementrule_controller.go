--- conflicted
+++ resolved
@@ -18,13 +18,7 @@
 	"sigs.k8s.io/controller-runtime/pkg/reconcile"
 	"sigs.k8s.io/controller-runtime/pkg/source"
 
-<<<<<<< HEAD
 	appsv1 "github.com/open-cluster-management/multicloud-operators-placementrule/pkg/apis/apps/v1"
-=======
-	clusterv1 "github.com/open-cluster-management/api/cluster/v1"
-	appsv1 "github.com/open-cluster-management/multicloud-operators-placementrule/pkg/apis/apps/v1"
-	"github.com/open-cluster-management/multicluster-monitoring-operator/pkg/util"
->>>>>>> 09a641be
 )
 
 var log = logf.Log.WithName("controller_placementrule")
@@ -117,7 +111,6 @@
 		return reconcile.Result{}, err
 	}
 
-<<<<<<< HEAD
 	for _, decision := range instance.Status.Decisions {
 		err = createEndpointConfigCR(r.client, decision.ClusterNamespace, decision.ClusterName)
 		if err != nil {
@@ -131,21 +124,4 @@
 	}
 
 	return reconcile.Result{}, err
-=======
-	clusterList := &clusterv1.SpokeClusterList{}
-	err = r.client.List(context.TODO(), clusterList)
-	if err != nil {
-		reqLogger.Error(err, "Failed to list clusters.")
-		return reconcile.Result{}, err
-	}
-
-	for _, cluster := range clusterList.Items {
-		err = util.CreateManifestWork(r.client, cluster.GetNamespace())
-		if err != nil {
-			return reconcile.Result{}, err
-		}
-	}
-
-	return reconcile.Result{}, nil
->>>>>>> 09a641be
 }