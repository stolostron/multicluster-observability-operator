--- conflicted
+++ resolved
@@ -422,7 +422,6 @@
 		return &reconcile.Result{}, err
 	}
 
-<<<<<<< HEAD
 	existingCM := &v1.ConfigMap{}
 	err = r.client.Get(context.TODO(), types.NamespacedName{Name: ocpMonitoringCM.Name, Namespace: ocpMonitoringCM.Namespace}, existingCM)
 	if err == nil {
@@ -437,11 +436,6 @@
 			return &reconcile.Result{}, err
 		}
 	} else if errors.IsNotFound(err) {
-=======
-	existingCM := &corev1.ConfigMap{}
-	err = r.apiReader.Get(context.TODO(), types.NamespacedName{Name: ocpMonitoringCM.Name, Namespace: ocpMonitoringCM.Namespace}, existingCM)
-	if err != nil && errors.IsNotFound(err) {
->>>>>>> 670e86cd
 		log.Info("Creating the configmap for cluster monitoring")
 		ocpMonitoringCM, err := util.CreateConfigMap(obsRoute.Spec.Host)
 		if err != nil {
