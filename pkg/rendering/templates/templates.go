--- conflicted
+++ resolved
@@ -64,17 +64,6 @@
 	return resourceList, nil
 }
 
-<<<<<<< HEAD
-	// add observatorium template
-	if err := r.AddTemplateFromPath(basePath+"/observatorium", &resourceList); err != nil {
-		return resourceList, err
-	}
-
-	objStorageType := mcm.Spec.ObjectStorageConfigSpec.Type
-	// add minio template
-	if objStorageType == "minio" {
-		if err := r.AddTemplateFromPath(basePath+"/object_storage/minio", &resourceList); err != nil {
-=======
 // GetMinioTemplates reads the minio manifests
 func (r *TemplateRenderer) GetMinioTemplates(
 	mcm *monitoringv1alpha1.MultiClusterMonitoring) ([]*resource.Resource, error) {
@@ -84,8 +73,7 @@
 
 	if mcm.Spec.ObjectStorageConfigSpec.Type == "minio" {
 		// add minio template
-		if err := r.addTemplateFromPath(basePath+"/object_storage/minio", &resourceList); err != nil {
->>>>>>> d8833f78
+		if err := r.AddTemplateFromPath(basePath+"/object_storage/minio", &resourceList); err != nil {
 			return resourceList, err
 		}
 	}
