--- conflicted
+++ resolved
@@ -16,10 +16,6 @@
 source ./scripts/test-utils.sh
 LATEST_SNAPSHOT=${LATEST_SNAPSHOT:-$(get_latest_snapshot)}
 
-<<<<<<< HEAD
-# need to add this annotation due to KinD cluster resources are insufficient
-=======
->>>>>>> b7578a68
 if [[ -n ${IS_KIND_ENV} ]]; then
   source ./tests/run-in-kind/env.sh
 fi
