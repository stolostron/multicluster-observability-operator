--- conflicted
+++ resolved
@@ -29,11 +29,7 @@
 1. clone this repository and enter its root directory:
 
 ```
-<<<<<<< HEAD
-git clone git@github.com:stolostron/multicluster-observability-operator.git && cd multicluster-observability-operator
-=======
-git clone git@github.com:stolostron/observability-e2e-test.git
->>>>>>> ed2076e8
+git clone git@github.com:stolostron/multicluster-observability-operator.git && cd multicluster-observability-operator
 ```
 
 2. Optionally override the observability images to test the corresponding components by exporting the following environment variables before running e2e testing:
@@ -61,15 +57,11 @@
 make e2e-tests-in-kind
 ```
 
-<<<<<<< HEAD
 ### Run locally in OCP cluster
 
 If you only have an OCP cluster with ACM installed, then you can run observability e2e testing with the following steps.
 
 1. clone this repository and enter its root directory:
-=======
-By default, the command will try to install the Observability and its dependencies with images of latest [UPSTREAM snapshot tag](https://quay.io/repository/stolostron/acm-custom-registry?tab=tags). You may want to override one image to test the corresponding component, you can simply do that by exporting `COMPONENT_IMAGE_NAME` environment, for example, if you want to test `metrics-collector` image from `quay.io/<your_username_in_quay>/metrics-collector:test`, then execute the following command before running command in step 2:
->>>>>>> ed2076e8
 
 ```
 git clone git@github.com:stolostron/multicluster-observability-operator.git && cd multicluster-observability-operator
@@ -107,7 +99,7 @@
 1. clone this repository and enter its root directory:
 
 ```
-git clone git@github.com:open-cluster-management/multicluster-observability-operator.git && cd multicluster-observability-operator
+git clone git@github.com:stolostron/multicluster-observability-operator.git && cd multicluster-observability-operator
 ```
 
 2. Before running the e2e testing, make sure [ginkgo](https://github.com/onsi/ginkgo) is installed:
@@ -116,11 +108,7 @@
 go install github.com/onsi/ginkgo/ginkgo@latest
 ```
 
-<<<<<<< HEAD
 3. Then copy `tests/resources/options.yaml.template` to `tests/resources/options.yaml`, and update values specific to your environment:
-=======
-**option 2:** If your E2E environment is set up by [deploy repo](https://github.com/stolostron/deploy) similar to canary environment, then you need to copy `resources/options.yaml.template` to `resources/options.yaml`, and update values specific to your environment:
->>>>>>> ed2076e8
 
 ```
 cp tests/resources/options.yaml.template tests/resources/options.yaml
@@ -167,17 +155,13 @@
 1. clone this repository and enter its root directory:
 
 ```
-git clone git@github.com:open-cluster-management/multicluster-observability-operator.git && cd multicluster-observability-operator
+git clone git@github.com:stolostron/multicluster-observability-operator.git && cd multicluster-observability-operator
 ```
 
 2. Optionally build docker image for observability e2e testing:
 
 ```
-<<<<<<< HEAD
 docker build -t observability-e2e-test:latest -f tests/Dockerfile .
-=======
-git clone git@github.com:stolostron/observability-e2e-test.git
->>>>>>> ed2076e8
 ```
 
 3. Then copy `tests/resources/options.yaml.template` to `tests/resources/options.yaml`, and update values specific to your environment:
