--- conflicted
+++ resolved
@@ -14,13 +14,8 @@
 	"net/http"
 	"net/url"
 	"os"
-<<<<<<< HEAD
 	"os/exec"
-	"reflect"
-	"sort"
-=======
 	"slices"
->>>>>>> 2eeddbf6
 	"strings"
 
 	. "github.com/onsi/ginkgo/v2"
@@ -366,7 +361,6 @@
 		klog.V(3).Infof("Successfully deleted CM: thanos-ruler-custom-rules")
 	})
 
-<<<<<<< HEAD
 	It("RHACM4K-3457: Observability: Verify managed cluster alert would be forward to hub alert manager - Should have alert named Watchdog forwarded to alertmanager [P2][Sev2][Observability][Integration]@ocpInterop @non-ui-post-restore @non-ui-post-release @non-ui-pre-upgrade @non-ui-post-upgrade @post-upgrade @post-restore @e2e (alertforward/g0)", func() {
 
 		cloudProvider := strings.ToLower(os.Getenv("CLOUD_PROVIDER"))
@@ -389,14 +383,9 @@
 				Host:   "alertmanager-open-cluster-management-observability.apps." + testOptions.HubCluster.BaseDomain,
 				Path:   "/api/v2/alerts",
 			}
-=======
-	It("[P2][Sev2][observability][Integration] Should have alert named Watchdog forwarded to alertmanager (alertforward/g0)", func() {
+		}
 		// Watchdog is an alert that is installed by default on OCP clusters by the in-cluster monitoring stack
 		// It thus exists by default on the hub and openshift spokes, and is always activated.
->>>>>>> 2eeddbf6
-
-		}
-
 		q := amURL.Query()
 		q.Set("filter", "alertname=Watchdog")
 		amURL.RawQuery = q.Encode()
@@ -425,17 +414,6 @@
 
 		expectedOCPClusterIDs, err := utils.ListAvailableOCPManagedClusterIDs(testOptions)
 		Expect(err).NotTo(HaveOccurred())
-<<<<<<< HEAD
-		expectedLocalClusterIDs, err := utils.ListLocalClusterIDs(testOptions)
-		expectedOCPClusterIDs = append(expectedOCPClusterIDs, expectedLocalClusterIDs...)
-		klog.V(3).Infof("expectedOCPClusterIDs is %s", expectedOCPClusterIDs)
-		Expect(err).NotTo(HaveOccurred())
-		expectedKSClusterNames, err := utils.ListKSManagedClusterNames(testOptions)
-		klog.V(3).Infof("expectedKSClusterNames is %s", expectedKSClusterNames)
-		Expect(err).NotTo(HaveOccurred())
-		expectClusterIdentifiers := append(expectedOCPClusterIDs, expectedKSClusterNames...)
-		klog.V(3).Infof("expectClusterIdentifiers is %s", expectClusterIdentifiers)
-=======
 		expectedKSClusterNames, err := utils.ListAvailableKSManagedClusterNames(testOptions)
 		Expect(err).NotTo(HaveOccurred())
 		expectClusterIdentifiers := append(expectedOCPClusterIDs, expectedKSClusterNames...)
@@ -444,7 +422,6 @@
 
 		// Ensure we have at least a managedCluster
 		Expect(expectClusterIdentifiers).To(Not(BeEmpty()))
->>>>>>> 2eeddbf6
 
 		// install watchdog PrometheusRule to *KS clusters
 		watchDogRuleKustomizationPath := "../../../examples/alerts/watchdog_rule"
@@ -501,17 +478,6 @@
 				}
 			}
 
-<<<<<<< HEAD
-			sort.Strings(clusterIDsInAlerts)
-			klog.V(3).Infof("clusterIDsInAlerts is %s", clusterIDsInAlerts)
-			sort.Strings(expectClusterIdentifiers)
-			klog.V(3).Infof("sort.Strings.expectClusterIdentifiers is %s", expectClusterIdentifiers)
-			klog.V(3).Infof("no sort.Strings.expectedOCPClusterIDs is %s", expectedOCPClusterIDs)
-			sort.Strings(expectedOCPClusterIDs)
-			klog.V(3).Infof("sort.Strings.expectedOCPClusterIDs is %s", expectedOCPClusterIDs)
-			if !reflect.DeepEqual(clusterIDsInAlerts, expectedOCPClusterIDs) {
-				return fmt.Errorf("Not all openshift managedclusters >=4.8.0 forward Watchdog alert to hub cluster")
-=======
 			// Returned alerts by the alert manager is not consistent. It does not always contain all the alerts.
 			// To make the test more reliable, we remove clusters found in the response continuously on each retry
 			// until all have been identified in the alertmanager responses.
@@ -522,7 +488,6 @@
 			if len(missingClusters) != 0 {
 				klog.Infof("Watchdog alerts are still missing from these clusters %q. Retrying...", missingClusters)
 				return fmt.Errorf("Not all managedclusters forward Watchdog alert to hub cluster. Found following clusters in alerts %q. Following clusters are still missing: %q. Full list of expected clusters was: %q", clusterIDsInAlerts, missingClusters, expectClusterIdentifiers)
->>>>>>> 2eeddbf6
 			}
 
 			return nil
@@ -578,7 +543,7 @@
 			alertGetReq.Header.Set("Authorization", "Bearer "+BearerToken)
 		}
 
-		expectedKSClusterNames, err := utils.ListKSManagedClusterNames(testOptions)
+		expectedKSClusterNames, err := utils.GetManagedClusters(testOptions)
 		Expect(err).NotTo(HaveOccurred())
 
 		watchDogRuleKustomizationPath := "../../../examples/alerts/watchdog_rule"
