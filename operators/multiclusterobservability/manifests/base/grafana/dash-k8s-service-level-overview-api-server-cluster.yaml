--- conflicted
+++ resolved
@@ -19,7 +19,6 @@
       "editable": true,
       "gnetId": null,
       "graphTooltip": 0,
-<<<<<<< HEAD
       "id": 16,
       "iteration": 1632192801357,
       "links": [
@@ -34,11 +33,6 @@
           "url": "./d/L8KwmaR7nz/kubernetes-service-level-overview-api-server?orgId=1&refresh=5m"
         }
       ],
-=======
-      "id": 13,
-      "iteration": 1631801254079,
-      "links": [],
->>>>>>> d31be909
       "panels": [
         {
           "collapsed": false,
@@ -429,13 +423,8 @@
             "y": 6
           },
           "hideTimeOverride": true,
-<<<<<<< HEAD
           "id": 89,
           "interval": "1m",
-=======
-          "id": 60,
-          "interval": null,
->>>>>>> d31be909
           "options": {
             "reduceOptions": {
               "calcs": [
@@ -535,7 +524,6 @@
           ],
           "timeFrom": "7d",
           "timeShift": null,
-<<<<<<< HEAD
           "title": "Time Remaining (Past 7-days)",
           "transformations": [],
           "type": "stat"
@@ -601,10 +589,6 @@
           },
           "pluginVersion": "7.4.2",
           "targets": [
-=======
-          "title": "Consumed Error Budget (Past 30 Days)",
-          "transformations": [
->>>>>>> d31be909
             {
               "expr": "day_of_month()",
               "interval": "",
@@ -1074,11 +1058,7 @@
       "timezone": "",
       "title": "Kubernetes / Service-Level Overview / API Server / Cluster",
       "uid": "3TwB9bRnnz",
-<<<<<<< HEAD
       "version": 68
-=======
-      "version": 4
->>>>>>> d31be909
     }
 kind: ConfigMap
 metadata:
