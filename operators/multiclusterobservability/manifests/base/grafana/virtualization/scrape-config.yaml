--- conflicted
+++ resolved
@@ -37,23 +37,17 @@
     - '{__name__="kubevirt_vmi_phase_count"}'
     - '{__name__="kubevirt_vmi_storage_iops_read_total"}'
     - '{__name__="kubevirt_vmi_storage_iops_write_total"}'
-<<<<<<< HEAD
     - '{__name__="kubevirt_vmi_filesystem_used_bytes"}'
     - '{__name__="kubevirt_vmi_filesystem_capacity_bytes"}'
     - '{__name__="kubevirt_vmi_memory_swap_out_traffic_bytes"}'
     - '{__name__="kubevirt_vmi_memory_swap_in_traffic_bytes"}'
     - '{__name__="kubevirt_vmi_vcpu_wait_seconds_total"}'
-    - '{__name__="kubevirt_vmi_vcpu_delay_seconds_total"}'
-    - '{__name__="kubevirt_vmi_storage_read_traffic_bytes_total"}'
-    - '{__name__="kubevirt_vmi_storage_write_traffic_bytes_total"}'
-=======
     - '{__name__="kubevirt_vmi_storage_read_traffic_bytes_total"}'
     - '{__name__="kubevirt_vmi_storage_write_traffic_bytes_total"}'
     - '{__name__="kubevirt_vm_create_date_timestamp_seconds"}'
     - '{__name__="node_cpu_seconds_total"}'
     - '{__name__="node_memory_MemTotal_bytes"}'
     - '{__name__="kubevirt_vm_disk_allocated_size_bytes"}'
->>>>>>> 89968e96
   metricRelabelings:
   - action: labeldrop
     regex: prometheus_replica|managed_cluster|id
