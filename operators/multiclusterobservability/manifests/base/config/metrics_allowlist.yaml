--- conflicted
+++ resolved
@@ -164,15 +164,12 @@
       - kubevirt_vmi_storage_iops_read_total
       - kubevirt_vmi_storage_iops_write_total
       - kubevirt_vm_resource_requests
-<<<<<<< HEAD
       - kubevirt_vmi_storage_read_traffic_bytes_total
       - kubevirt_vmi_storage_write_traffic_bytes_total
       - kubevirt_vmi_vcpu_delay_seconds_total
       - node_cpu_seconds_total
       - node_memory_MemTotal_bytes
-=======
       - kubevirt_vm_disk_allocated_size_bytes
->>>>>>> 2859cd4a
 
 
     matches:
