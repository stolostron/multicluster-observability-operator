--- conflicted
+++ resolved
@@ -7,6 +7,22 @@
     names:
       - :node_memory_MemAvailable_bytes:sum
       - acm_managed_cluster_labels
+      - acm_rs:namespace:cpu_request_hard
+      - acm_rs:namespace:cpu_request
+      - acm_rs:namespace:cpu_usage
+      - acm_rs:namespace:cpu_recommendation
+      - acm_rs:namespace:memory_request_hard
+      - acm_rs:namespace:memory_request
+      - acm_rs:namespace:memory_usage
+      - acm_rs:namespace:memory_recommendation
+      - acm_rs:cluster:cpu_request_hard
+      - acm_rs:cluster:cpu_request
+      - acm_rs:cluster:cpu_usage
+      - acm_rs:cluster:cpu_recommendation
+      - acm_rs:cluster:memory_request_hard
+      - acm_rs:cluster:memory_request
+      - acm_rs:cluster:memory_usage
+      - acm_rs:cluster:memory_recommendation
       - ALERTS
       - authenticated_user_requests
       - authentication_attempts
@@ -181,63 +197,7 @@
       - policyreport_info
       - prometheus_operator_reconcile_errors_total
       - prometheus_operator_reconcile_operations_total
-<<<<<<< HEAD
-      - cluster_operator_conditions
-      - cluster_operator_up      
-      - cluster:policy_governance_info:propagated_count
-      - cluster:policy_governance_info:propagated_noncompliant_count
-      - policy:policy_governance_info:propagated_count
-      - policy:policy_governance_info:propagated_noncompliant_count
-      - cluster_policy_governance_info
-      - cnv:vmi_status_running:count
-      - kubevirt_hyperconverged_operator_health_status
-      - kubevirt_hco_system_health_status
-      - kubevirt_vmi_info
-      - kubevirt_vm_info
-      - kubevirt_vm_running_status_last_transition_timestamp_seconds
-      - kubevirt_vm_non_running_status_last_transition_timestamp_seconds
-      - kubevirt_vm_error_status_last_transition_timestamp_seconds
-      - kubevirt_vm_starting_status_last_transition_timestamp_seconds
-      - kubevirt_vm_migrating_status_last_transition_timestamp_seconds
-      - kubevirt_vmi_memory_available_bytes
-      - kubevirt_vmi_memory_unused_bytes
-      - kubevirt_vmi_memory_cached_bytes
-      - kubevirt_vmi_memory_used_bytes
-      - kubevirt_vmi_phase_count
-      - kubevirt_vmi_cpu_usage_seconds_total
-      - kubevirt_vmi_network_receive_bytes_total
-      - kubevirt_vmi_network_transmit_bytes_total
-      - kubevirt_vmi_network_receive_packets_total
-      - kubevirt_vmi_network_transmit_packets_total
-      - kubevirt_vmi_storage_iops_read_total
-      - kubevirt_vmi_storage_iops_write_total
-      - kubevirt_vmi_storage_read_traffic_bytes_total
-      - kubevirt_vmi_storage_write_traffic_bytes_total
-      - kubevirt_vm_resource_requests
-      - kubevirt_vm_create_date_timestamp_seconds
-      - kubevirt_vm_disk_allocated_size_bytes
-      - kubevirt_vmi_vcpu_delay_seconds_total
-      - node_cpu_seconds_total
-      - node_memory_MemTotal_bytes
-      - acm_rs:namespace:cpu_request_hard
-      - acm_rs:namespace:cpu_request
-      - acm_rs:namespace:cpu_usage
-      - acm_rs:namespace:cpu_recommendation
-      - acm_rs:namespace:memory_request_hard
-      - acm_rs:namespace:memory_request
-      - acm_rs:namespace:memory_usage
-      - acm_rs:namespace:memory_recommendation
-      - acm_rs:cluster:cpu_request_hard
-      - acm_rs:cluster:cpu_request
-      - acm_rs:cluster:cpu_usage
-      - acm_rs:cluster:cpu_recommendation
-      - acm_rs:cluster:memory_request_hard
-      - acm_rs:cluster:memory_request
-      - acm_rs:cluster:memory_usage
-      - acm_rs:cluster:memory_recommendation
-=======
       - up
->>>>>>> d7cc7ebd
 
     matches:
       - __name__="workqueue_queue_duration_seconds_bucket",job="apiserver"
