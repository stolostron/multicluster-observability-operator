--- conflicted
+++ resolved
@@ -166,24 +166,17 @@
       - kubevirt_vmi_storage_read_traffic_bytes_total
       - kubevirt_vmi_storage_write_traffic_bytes_total
       - kubevirt_vm_resource_requests
-<<<<<<< HEAD
       - kubevirt_vm_cpu_usage_seconds_total
       - kubevirt_vm_disk_allocated_size_bytes
       - kubevirt_vmi_vcpu_delay_seconds_total
       - kubevirt_vmi_network_transmit_packets_dropped_total
       - kubevirt_vmi_network_receive_packets_dropped_total
       - kubevirt_vm_create_date_timestamp_seconds
-=======
       - kubevirt_vmi_filesystem_used_bytes
       - kubevirt_vmi_filesystem_capacity_bytes
       - kubevirt_vmi_memory_swap_out_traffic_bytes
       - kubevirt_vmi_memory_swap_in_traffic_bytes
       - kubevirt_vmi_vcpu_wait_seconds_total
-      - kubevirt_vmi_vcpu_delay_seconds_total
-      - kubevirt_vm_create_date_timestamp_seconds
-      - kubevirt_vm_disk_allocated_size_bytes
-      - node_cpu_seconds_total
->>>>>>> 6edc7b5d
       - node_memory_MemTotal_bytes
 
     matches:
