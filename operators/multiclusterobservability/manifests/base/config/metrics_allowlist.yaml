--- conflicted
+++ resolved
@@ -166,14 +166,9 @@
       - kubevirt_vmi_storage_read_traffic_bytes_total
       - kubevirt_vmi_storage_write_traffic_bytes_total
       - kubevirt_vm_resource_requests
-<<<<<<< HEAD
-      - kubevirt_vmi_storage_write_traffic_bytes_total
-      - kubevirt_vmi_storage_read_traffic_bytes_total
       - node_memory_MemTotal_bytes
       - node_cpu_seconds_total
-=======
       - kubevirt_vm_cpu_usage_seconds_total
->>>>>>> 4c3ad557
       - kubevirt_vm_disk_allocated_size_bytes
       - kubevirt_vmi_vcpu_delay_seconds_total
       - kubevirt_vmi_network_transmit_packets_dropped_total
