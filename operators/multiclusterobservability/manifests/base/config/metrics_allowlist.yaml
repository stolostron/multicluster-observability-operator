kind: ConfigMap
apiVersion: v1
metadata:
  name: observability-metrics-allowlist
data:
  metrics_list.yaml: |
    names:
      - :node_memory_MemAvailable_bytes:sum
      - ALERTS
      - authenticated_user_requests
      - authentication_attempts
      - assisted_installer_cluster_creations  # counter
      - assisted_installer_cluster_installation_started # counter
      - assisted_installer_cluster_installation_second # histogram
      - assisted_installer_cluster_host_installation_count # histogram
      - assisted_installer_host_installation_phase_seconds # histogram
      - assisted_installer_cluster_host_disk_sync_duration_ms # histogram
      - assisted_installer_cluster_host_image_pull_status # histogram
      - assisted_installer_filesystem_usage_percentage # Gauge
      - cluster:capacity_cpu_cores:sum
      - cluster:capacity_memory_bytes:sum
      - cluster:container_cpu_usage:ratio
      - cluster:container_spec_cpu_shares:ratio
      - cluster:cpu_usage_cores:sum
      - cluster:memory_usage:ratio
      - cluster:memory_usage_bytes:sum
      - cluster:usage:resources:sum
      - cluster_infrastructure_provider
      - cluster_version
      - cluster_version_payload
      - container_cpu_cfs_periods_total
      - container_cpu_cfs_throttled_periods_total
      - container_spec_cpu_quota
      - coredns_dns_request_count_total
      - coredns_dns_request_duration_seconds_sum
      - coredns_dns_request_type_count_total
      - coredns_dns_response_rcode_count_total
      - etcd_debugging_mvcc_db_total_size_in_bytes
      - etcd_mvcc_db_total_size_in_bytes
      - etcd_debugging_snap_save_total_duration_seconds_sum
      - etcd_disk_backend_commit_duration_seconds_bucket
      - etcd_disk_backend_commit_duration_seconds_sum
      - etcd_disk_wal_fsync_duration_seconds_bucket
      - etcd_disk_wal_fsync_duration_seconds_sum
      - etcd_object_counts
      - etcd_network_client_grpc_received_bytes_total
      - etcd_network_client_grpc_sent_bytes_total
      - etcd_network_peer_received_bytes_total
      - etcd_network_peer_sent_bytes_total
      - etcd_server_client_requests_total
      - etcd_server_has_leader
      - etcd_server_health_failures
      - etcd_server_leader_changes_seen_total
      - etcd_server_proposals_failed_total
      - etcd_server_proposals_pending
      - etcd_server_proposals_committed_total
      - etcd_server_proposals_applied_total
      - etcd_server_quota_backend_bytes
      - grpc_server_started_total
      - haproxy_backend_connection_errors_total
      - haproxy_backend_connections_total
      - haproxy_backend_current_queue
      - haproxy_backend_http_average_response_latency_milliseconds
      - haproxy_backend_max_sessions
      - haproxy_backend_response_errors_total
      - haproxy_backend_up
      - http_requests_total
      - instance:node_filesystem_usage:sum
      - instance:node_cpu_utilisation:rate1m
      - instance:node_load1_per_cpu:ratio
      - instance:node_memory_utilisation:ratio
      - instance:node_network_receive_bytes_excluding_lo:rate1m
      - instance:node_network_receive_drop_excluding_lo:rate1m
      - instance:node_network_transmit_bytes_excluding_lo:rate1m
      - instance:node_network_transmit_drop_excluding_lo:rate1m
      - instance:node_num_cpu:sum
      - instance:node_vmstat_pgmajfault:rate1m
      - instance_device:node_disk_io_time_seconds:rate1m
      - instance_device:node_disk_io_time_weighted_seconds:rate1m
      - kube_daemonset_status_desired_number_scheduled
      - kube_daemonset_status_number_unavailable
      - kube_node_spec_unschedulable
      - kube_node_status_allocatable
      - kube_node_status_allocatable_cpu_cores
      - kube_node_status_allocatable_memory_bytes
      - kube_node_status_capacity
      - kube_node_status_capacity_pods
      - kube_node_status_capacity_cpu_cores
      - kube_node_status_condition
      - kube_pod_container_resource_limits
      - kube_pod_container_resource_limits_cpu_cores
      - kube_pod_container_resource_limits_memory_bytes
      - kube_pod_container_resource_requests
      - kube_pod_container_resource_requests_cpu_cores
      - kube_pod_container_resource_requests_memory_bytes
      - kube_pod_info
      - kube_pod_owner
      - kube_resourcequota
      - kubelet_running_container_count
      - kubelet_runtime_operations
      - kubelet_runtime_operations_latency_microseconds
      - kubelet_volume_stats_available_bytes
      - kubelet_volume_stats_capacity_bytes
      - kube_persistentvolume_status_phase
      - machine_cpu_cores
      - machine_memory_bytes
      - mixin_pod_workload
      - namespace:kube_pod_container_resource_requests_cpu_cores:sum
      - namespace:kube_pod_container_resource_requests_memory_bytes:sum
      - namespace:container_memory_usage_bytes:sum
      - namespace_cpu:kube_pod_container_resource_requests:sum
      - namespace_workload_pod:kube_pod_owner:relabel
      - node_cpu_seconds_total
      - node_filesystem_avail_bytes
      - node_filesystem_free_bytes
      - node_filesystem_size_bytes
      - node_memory_MemAvailable_bytes
      - node_namespace_pod_container:container_cpu_usage_seconds_total:sum_rate
      - node_namespace_pod_container:container_cpu_usage_seconds_total:sum_irate
      - node_netstat_Tcp_OutSegs
      - node_netstat_Tcp_RetransSegs
      - node_netstat_TcpExt_TCPSynRetrans
      - policyreport_info
      - up
      - cluster_monitoring_operator_reconcile_errors_total
      - cluster_monitoring_operator_reconcile_attempts_total
      - cluster_operator_conditions
      - cluster_operator_up      
      - cluster:policy_governance_info:propagated_count
      - cluster:policy_governance_info:propagated_noncompliant_count
      - policy:policy_governance_info:propagated_count
      - policy:policy_governance_info:propagated_noncompliant_count
    matches:
      - __name__="workqueue_queue_duration_seconds_bucket",job="apiserver"
      - __name__="workqueue_adds_total",job="apiserver"
      - __name__="workqueue_depth",job="apiserver"
      - __name__="go_goroutines",job="apiserver"
      - __name__="process_cpu_seconds_total",job="apiserver"
      - __name__="process_resident_memory_bytes",job="apiserver"
      - __name__="container_memory_cache",container!=""
      - __name__="container_memory_rss",container!=""
      - __name__="container_memory_swap",container!=""
      - __name__="container_memory_working_set_bytes",container!=""
    renames:
      mixin_pod_workload: namespace_workload_pod:kube_pod_owner:relabel
      namespace:kube_pod_container_resource_requests_cpu_cores:sum: namespace_cpu:kube_pod_container_resource_requests:sum
      node_namespace_pod_container:container_cpu_usage_seconds_total:sum_irate: node_namespace_pod_container:container_cpu_usage_seconds_total:sum_rate
      etcd_mvcc_db_total_size_in_bytes: etcd_debugging_mvcc_db_total_size_in_bytes
    recording_rules:
      - record: apiserver_request_duration_seconds:histogram_quantile_99
        expr: histogram_quantile(0.99,sum(rate(apiserver_request_duration_seconds_bucket{job=\"apiserver\", verb!=\"WATCH\"}[5m])) by (le))
      - record: apiserver_request_duration_seconds:histogram_quantile_99:instance
        expr: histogram_quantile(0.99, sum(rate(apiserver_request_duration_seconds_bucket{job=\"apiserver\", verb!=\"WATCH\"}[5m])) by (le, verb, instance))
      - record: sum:apiserver_request_total:1h
        expr: sum(rate(apiserver_request_total{job=\"apiserver\"}[1h])) by(code, instance)
      - record: sum:apiserver_request_total:5m
        expr: sum(rate(apiserver_request_total{job=\"apiserver\"}[5m])) by(code, instance)
      - record: rpc_rate:grpc_server_handled_total:sum_rate
        expr: sum(rate(grpc_server_handled_total{job=\"etcd\",grpc_type=\"unary\",grpc_code!=\"OK\"}[5m]))
      - record: active_streams_watch:grpc_server_handled_total:sum
        expr: sum(grpc_server_started_total{job=\"etcd\",grpc_service=\"etcdserverpb.Watch\",grpc_type=\"bidi_stream\"}) - sum(grpc_server_handled_total{job=\"etcd\",grpc_service=\"etcdserverpb.Watch\",grpc_type=\"bidi_stream\"})
      - record: active_streams_lease:grpc_server_handled_total:sum
        expr: sum(grpc_server_started_total{job=\"etcd\",grpc_service=\"etcdserverpb.Lease\",grpc_type=\"bidi_stream\"}) - sum(grpc_server_handled_total{job=\"etcd\",grpc_service=\"etcdserverpb.Lease\",grpc_type=\"bidi_stream\"})
      - record: cluster:kube_pod_container_resource_requests:cpu:sum
        expr: sum(sum(sum(kube_pod_container_resource_requests{resource=\"cpu\"}) by (pod,namespace,container) * on(pod,namespace) group_left(phase) max(kube_pod_status_phase{phase=~\"Running|Pending|Unknown\"} >0) by (pod,namespace,phase)) by (pod,namespace,phase))
      - record: cluster:kube_pod_container_resource_requests:memory:sum
        expr: sum(sum(sum(kube_pod_container_resource_requests{resource=\"memory\"}) by (pod,namespace,container) * on(pod,namespace) group_left(phase) max(kube_pod_status_phase{phase=~\"Running|Pending|Unknown\"} >0) by (pod,namespace,phase)) by (pod,namespace,phase))
      - record: sli:apiserver_request_duration_seconds:trend:1m
        expr: sum(increase(apiserver_request_duration_seconds_bucket{job=\"apiserver\",service=\"kubernetes\",le=\"1\",verb=~\"POST|PUT|DELETE|PATCH\"}[1m])) / sum(increase(apiserver_request_duration_seconds_count{job=\"apiserver\",service=\"kubernetes\",verb=~\"POST|PUT|DELETE|PATCH\"}[1m]))
<<<<<<< HEAD
      - record: container_memory_rss:sum
        expr: sum(container_memory_rss{endpoint=\"https-metrics\", container!=\"\"})
      - record: kube_pod_container_resource_limits:sum
        expr: sum(kube_pod_container_resource_limits{endpoint=\"https-main\", container!=\"\"})
      - record: kube_pod_container_resource_requests:sum
        expr: sum(kube_pod_container_resource_requests{endpoint=\"https-main\", container!=\"\"})
=======
    collect_rules:
      - name: NamespaceHighCPUUsage
        expr: (sum(kube_resourcequota{resource=\"limits.cpu\", type=\"used\"}) by (namespace, resourcequota) / sum(kube_resourcequota{resource=\"limits.cpu\", type=\"hard\"}) by (namespace, resourcequota)) * 100 > 70
        for: 2m
        matches:
          - __name__="container_cpu_cfs_periods_total",namespace="{{ $labels.namespace }}"
          - __name__="container_cpu_cfs_throttled_periods_total",namespace="{{ $labels.namespace }}"
          - __name__="kube_pod_container_resource_limits",namespace="{{ $labels.namespace }}"
          - __name__="kube_pod_container_resource_requests",namespace="{{ $labels.namespace }}"
          - __name__="kube_resourcequota",namespace="{{ $labels.namespace }}"
          - __name__="mixin_pod_workload",namespace="{{ $labels.namespace }}"
          - __name__="namespace_workload_pod:kube_pod_owner:relabel",namespace="{{ $labels.namespace }}"
          - __name__="node_namespace_pod_container:container_cpu_usage_seconds_total:sum_irate",namespace="{{ $labels.namespace }}"
          - __name__="node_namespace_pod_container:container_cpu_usage_seconds_total:sum_rate",namespace="{{ $labels.namespace }}"

      - name: NamespaceHighMemoryUsage
        expr: (sum(kube_resourcequota{resource=\"limits.memory\", type=\"used\"}) by (namespace, resourcequota) / sum(kube_resourcequota{resource=\"limits.memory\", type=\"hard\"}) by (namespace, resourcequota)) * 100 > 70
        for: 2m
        matches:
          - __name__="container_memory_cache",namespace="{{ $labels.namespace }}"
          - __name__="container_memory_rss",namespace="{{ $labels.namespace }}"
          - __name__="container_memory_swap",namespace="{{ $labels.namespace }}"
          - __name__="container_memory_working_set_bytes",namespace="{{ $labels.namespace }}"
          - __name__="kube_pod_container_resource_limits",namespace="{{ $labels.namespace }}"
          - __name__="kube_pod_container_resource_requests",namespace="{{ $labels.namespace }}"
          - __name__="kube_resourcequota",namespace="{{ $labels.namespace }}"
          - __name__="mixin_pod_workload",namespace="{{ $labels.namespace }}"
          - __name__="namespace_workload_pod:kube_pod_owner:relabel",namespace="{{ $labels.namespace }}"

      - name: SNOHighCPUUsage
        expr: cluster:container_cpu_usage:ratio * 100 > 70
        for: 2m
        selector:
          match:
            clusterType: "SNO"
        names:
          - container_cpu_cfs_periods_total
          - container_cpu_cfs_throttled_periods_total
          - kube_pod_container_resource_limits 
          - kube_pod_container_resource_requests 
          - kube_resourcequota 
          - mixin_pod_workload 
          - namespace_workload_pod:kube_pod_owner:relabel 
          - node_namespace_pod_container:container_cpu_usage_seconds_total:sum_irate 
          - node_namespace_pod_container:container_cpu_usage_seconds_total:sum_rate 

      - name: SNOHighMemoryUsage
        expr: cluster:memory_usage:ratio * 100 > 70
        for: 2m
        selector:
          match:
            clusterType: "SNO"
        names:
          - container_memory_cache 
          - container_memory_rss 
          - container_memory_swap 
          - container_memory_working_set_bytes 
          - kube_pod_container_resource_limits 
          - kube_pod_container_resource_requests 
          - kube_resourcequota 
          - mixin_pod_workload 
          - namespace_workload_pod:kube_pod_owner:relabel 

>>>>>>> cab1983d
  ocp311_metrics_list.yaml: |
    names:
      - :node_memory_MemAvailable_bytes:sum
      - container_cpu_cfs_periods_total
      - container_cpu_cfs_throttled_periods_total
      - etcd_debugging_mvcc_db_total_size_in_bytes
      - etcd_disk_backend_commit_duration_seconds_bucket
      - etcd_disk_wal_fsync_duration_seconds_bucket
      - etcd_network_client_grpc_received_bytes_total
      - etcd_network_client_grpc_sent_bytes_total
      - etcd_network_peer_received_bytes_total
      - etcd_network_peer_sent_bytes_total
      - etcd_server_has_leader
      - etcd_server_leader_changes_seen_total
      - etcd_server_proposals_failed_total
      - etcd_server_proposals_pending
      - etcd_server_proposals_committed_total
      - etcd_server_proposals_applied_total
      - grpc_server_started_total
      - instance:node_cpu_utilisation:rate1m
      - instance:node_load1_per_cpu:ratio
      - instance:node_memory_utilisation:ratio
      - instance:node_network_receive_bytes_excluding_lo:rate1m
      - instance:node_network_receive_drop_excluding_lo:rate1m
      - instance:node_network_transmit_bytes_excluding_lo:rate1m
      - instance:node_network_transmit_drop_excluding_lo:rate1m
      - instance:node_num_cpu:sum
      - instance:node_vmstat_pgmajfault:rate1m
      - instance_device:node_disk_io_time_seconds:rate1m
      - instance_device:node_disk_io_time_weighted_seconds:rate1m
      - kube_node_status_allocatable
      - kube_node_status_allocatable_cpu_cores
      - kube_node_status_allocatable_memory_bytes
      - kube_node_status_capacity_cpu_cores
      - kube_node_status_condition
      - kube_pod_container_resource_limits
      - kube_pod_container_resource_limits_cpu_cores
      - kube_pod_container_resource_limits_memory_bytes
      - kube_pod_container_resource_requests
      - kube_pod_container_resource_requests_cpu_cores
      - kube_pod_container_resource_requests_memory_bytes
      - kube_pod_info
      - kube_pod_owner
      - kube_resourcequota
      - machine_cpu_cores
      - machine_memory_bytes
      - mixin_pod_workload
      - namespace_workload_pod:kube_pod_owner:relabel
      - node_cpu_seconds_total
      - node_filesystem_avail_bytes
      - node_filesystem_size_bytes
      - node_memory_MemAvailable_bytes
      - node_namespace_pod_container:container_cpu_usage_seconds_total:sum_rate
      - node_netstat_Tcp_OutSegs
      - node_netstat_Tcp_RetransSegs
      - node_netstat_TcpExt_TCPSynRetrans
      - up
      - node:node_cpu_utilisation:avg1m
      - kube_node_labels
      - 'node_namespace_pod:kube_pod_info:'
      - container_memory_usage_bytes
      - node_memory_MemTotal_bytes
      - node:node_memory_bytes_total:sum
      - node:node_net_utilisation:sum_irate
      - node_network_receive_bytes
      - node_network_transmit_bytes
      - node_disk_bytes_read
      - node_disk_bytes_written
      - node:node_disk_utilisation:avg_irate
      - kube_pod_status_ready
      - kube_pod_status_phase
      - node_filesystem_size
      - node_filesystem_avail
      - kube_pod_container_status_restarts_total
      - openshift_clusterresourcequota_usage
      - openshift_clusterresourcequota_labels
      - namespace_pod_name_container_name:container_cpu_usage_seconds_total:sum_rate
      - kube_namespace_labels
      - container_memory_rss
      - container_network_receive_bytes_total
      - container_network_transmit_bytes_total
      - container_network_receive_packets_total
      - container_network_transmit_packets_total
      - container_network_receive_packets_dropped_total
      - container_network_transmit_packets_dropped_total
      - container_cpu_usage_seconds_total
    matches:
      - __name__="workqueue_queue_duration_seconds_bucket",job="apiserver"
      - __name__="workqueue_adds_total",job="apiserver"
      - __name__="workqueue_depth",job="apiserver"
      - __name__="go_goroutines",job="apiserver"
      - __name__="process_cpu_seconds_total",job="apiserver"
      - __name__="process_resident_memory_bytes",job="apiserver"
      - __name__="container_memory_cache",container!=""
      - __name__="container_memory_rss",container!=""
      - __name__="container_memory_swap",container!=""
      - __name__="container_memory_working_set_bytes",container_name!=""
    renames:
      mixin_pod_workload: namespace_workload_pod:kube_pod_owner:relabel
      namespace:kube_pod_container_resource_requests_cpu_cores:sum: namespace_cpu:kube_pod_container_resource_requests:sum
      node_namespace_pod_container:container_cpu_usage_seconds_total:sum_irate: node_namespace_pod_container:container_cpu_usage_seconds_total:sum_rate
      etcd_mvcc_db_total_size_in_bytes: etcd_debugging_mvcc_db_total_size_in_bytes
    recording_rules:
      - record: apiserver_request_duration_seconds:histogram_quantile_99
        expr: (histogram_quantile(0.99,sum(rate(apiserver_request_latencies_bucket{job=\"apiserver\", verb!=\"WATCH\"}[5m])) by (le)))/1000000
      - record: apiserver_request_duration_seconds:histogram_quantile_99:instance
        expr: (histogram_quantile(0.99, sum(rate(apiserver_request_latencies_bucket{job=\"apiserver\", verb!=\"WATCH\"}[5m])) by (le, verb, instance)))/1000000
      - record: sum:apiserver_request_total:1h
        expr: sum(rate(apiserver_request_count{job=\"apiserver\"}[1h])) by(code, instance)
      - record: sum:apiserver_request_total:5m
        expr: sum(rate(apiserver_request_count{job=\"apiserver\"}[5m])) by(code, instance)
      - record: rpc_rate:grpc_server_handled_total:sum_rate
        expr: sum(rate(grpc_server_handled_total{job=\"etcd\",grpc_type=\"unary\",grpc_code!=\"OK\"}[5m]))
      - record: active_streams_watch:grpc_server_handled_total:sum
        expr: sum(grpc_server_started_total{job=\"etcd\",grpc_service=\"etcdserverpb.Watch\",grpc_type=\"bidi_stream\"}) - sum(grpc_server_handled_total{job=\"etcd\",grpc_service=\"etcdserverpb.Watch\",grpc_type=\"bidi_stream\"})
      - record: active_streams_lease:grpc_server_handled_total:sum
        expr: sum(grpc_server_started_total{job=\"etcd\",grpc_service=\"etcdserverpb.Lease\",grpc_type=\"bidi_stream\"}) - sum(grpc_server_handled_total{job=\"etcd\",grpc_service=\"etcdserverpb.Lease\",grpc_type=\"bidi_stream\"})
      - record: cluster:kube_pod_container_resource_requests:cpu:sum
        expr: sum(sum(sum(kube_pod_container_resource_requests_cpu_cores) by (pod,namespace,container) * on(pod,namespace) group_left(phase) max(kube_pod_status_phase{phase=~\"Running|Pending|Unknown\"} >0) by (pod,namespace,phase)) by (pod,namespace,phase))
      - record: cluster:kube_pod_container_resource_requests:memory:sum
        expr: sum(sum(sum(kube_pod_container_resource_requests_memory_bytes) by (pod,namespace,container) * on(pod,namespace) group_left(phase) max(kube_pod_status_phase{phase=~\"Running|Pending|Unknown\"} >0) by (pod,namespace,phase)) by (pod,namespace,phase))
      - record: sli:apiserver_request_duration_seconds:trend:1m
        expr: sum(increase(apiserver_request_latencies_bucket{job=\"apiserver\",service=\"kubernetes\",le=\"1\",verb=~\"POST|PUT|DELETE|PATCH\"}[1m])) / sum(increase(apiserver_request_latencies_count{job=\"apiserver\",service=\"kubernetes\",verb=~\"POST|PUT|DELETE|PATCH\"}[1m]))
      - record: :node_memory_MemAvailable_bytes:sum
        expr: sum(node_memory_MemAvailable_bytes{job=\"node-exporter\"}or(node_memory_Buffers_bytes{job=\"node-exporter\"} + node_memory_Cached_bytes{job=\"node-exporter\"} + node_memory_MemFree_bytes{job=\"node-exporter\"} + node_memory_Slab_bytes{job=\"node-exporter\"}))
      - record: instance:node_network_receive_bytes_excluding_lo:rate1m
        expr: sum(rate(node_network_receive_bytes_total{job=\"node-exporter\", device!=\"lo\"}[1m])) without(device)
      - record: instance:node_network_transmit_bytes_excluding_lo:rate1m
        expr: sum(rate(node_network_transmit_bytes_total{job=\"node-exporter\", device!=\"lo\"}[1m])) without(device)
      - record: instance:node_network_receive_drop_excluding_lo:rate1m
        expr: sum(rate(node_network_receive_drop_total{job=\"node-exporter\", device!=\"lo\"}[1m])) without(device)
      - record: instance:node_network_transmit_drop_excluding_lo:rate1m
<<<<<<< HEAD
        expr: sum(rate(node_network_transmit_drop_total{job=\"node-exporter\", device!=\"lo\"}[1m])) without(device)
  collect_rules: |
    - name: NamespaceHighCPUUsage
      expr: (sum(kube_resourcequota{resource=\"limits.cpu\", type=\"used\"}) by (namespace, resourcequota) / sum(kube_resourcequota{resource=\"limits.cpu\", type=\"hard\"}) by (namespace, resourcequota)) * 100 > 70
      for: 2m
      matches:
        - __name__="container_cpu_cfs_periods_total",namespace="{{ $labels.namespace }}"
        - __name__="container_cpu_cfs_throttled_periods_total",namespace="{{ $labels.namespace }}"
        - __name__="kube_pod_container_resource_limits",namespace="{{ $labels.namespace }}"
        - __name__="kube_pod_container_resource_requests",namespace="{{ $labels.namespace }}"
        - __name__="kube_resourcequota",namespace="{{ $labels.namespace }}"

    - name: NamespaceHighMemoryUsage
      expr: (sum(kube_resourcequota{resource=\"limits.memory\", type=\"used\"}) by (namespace, resourcequota) / sum(kube_resourcequota{resource=\"limits.memory\", type=\"hard\"}) by (namespace, resourcequota)) * 100 > 70
      for: 2m
      matches:
        - __name__="container_memory_cache",namespace="{{ $labels.namespace }}"
        - __name__="container_memory_rss",namespace="{{ $labels.namespace }}"
        - __name__="container_memory_swap",namespace="{{ $labels.namespace }}"
        - __name__="container_memory_working_set_bytes",namespace="{{ $labels.namespace }}"
        - __name__="kube_pod_container_resource_limits",namespace="{{ $labels.namespace }}"
        - __name__="kube_pod_container_resource_requests",namespace="{{ $labels.namespace }}"
        - __name__="kube_resourcequota",namespace="{{ $labels.namespace }}"

    - name: SNOHighCPUUsage
      expr: cluster:container_cpu_usage:ratio * 100 > 70
      for: 2m
      selector:
        clusterType: "SNO"
      names:
        - container_cpu_cfs_periods_total
        - container_cpu_cfs_throttled_periods_total
        - kube_pod_container_resource_limits
        - kube_pod_container_resource_requests
        - kube_resourcequota

    - name: SNOHighMemoryUsage
      expr: cluster:memory_usage:ratio * 100 > 70
      for: 2m
      selector:
        clusterType: "SNO"
      names:
        - container_memory_cache
        - container_memory_rss
        - container_memory_swap
        - container_memory_working_set_bytes
        - kube_pod_container_resource_limits
        - kube_pod_container_resource_requests
        - kube_resourcequota
=======
        expr: sum(rate(node_network_transmit_drop_total{job=\"node-exporter\", device!=\"lo\"}[1m])) without(device)
>>>>>>> cab1983d
<|MERGE_RESOLUTION|>--- conflicted
+++ resolved
@@ -167,14 +167,12 @@
         expr: sum(sum(sum(kube_pod_container_resource_requests{resource=\"memory\"}) by (pod,namespace,container) * on(pod,namespace) group_left(phase) max(kube_pod_status_phase{phase=~\"Running|Pending|Unknown\"} >0) by (pod,namespace,phase)) by (pod,namespace,phase))
       - record: sli:apiserver_request_duration_seconds:trend:1m
         expr: sum(increase(apiserver_request_duration_seconds_bucket{job=\"apiserver\",service=\"kubernetes\",le=\"1\",verb=~\"POST|PUT|DELETE|PATCH\"}[1m])) / sum(increase(apiserver_request_duration_seconds_count{job=\"apiserver\",service=\"kubernetes\",verb=~\"POST|PUT|DELETE|PATCH\"}[1m]))
-<<<<<<< HEAD
       - record: container_memory_rss:sum
         expr: sum(container_memory_rss{endpoint=\"https-metrics\", container!=\"\"})
       - record: kube_pod_container_resource_limits:sum
         expr: sum(kube_pod_container_resource_limits{endpoint=\"https-main\", container!=\"\"})
       - record: kube_pod_container_resource_requests:sum
         expr: sum(kube_pod_container_resource_requests{endpoint=\"https-main\", container!=\"\"})
-=======
     collect_rules:
       - name: NamespaceHighCPUUsage
         expr: (sum(kube_resourcequota{resource=\"limits.cpu\", type=\"used\"}) by (namespace, resourcequota) / sum(kube_resourcequota{resource=\"limits.cpu\", type=\"hard\"}) by (namespace, resourcequota)) * 100 > 70
@@ -185,11 +183,6 @@
           - __name__="kube_pod_container_resource_limits",namespace="{{ $labels.namespace }}"
           - __name__="kube_pod_container_resource_requests",namespace="{{ $labels.namespace }}"
           - __name__="kube_resourcequota",namespace="{{ $labels.namespace }}"
-          - __name__="mixin_pod_workload",namespace="{{ $labels.namespace }}"
-          - __name__="namespace_workload_pod:kube_pod_owner:relabel",namespace="{{ $labels.namespace }}"
-          - __name__="node_namespace_pod_container:container_cpu_usage_seconds_total:sum_irate",namespace="{{ $labels.namespace }}"
-          - __name__="node_namespace_pod_container:container_cpu_usage_seconds_total:sum_rate",namespace="{{ $labels.namespace }}"
-
       - name: NamespaceHighMemoryUsage
         expr: (sum(kube_resourcequota{resource=\"limits.memory\", type=\"used\"}) by (namespace, resourcequota) / sum(kube_resourcequota{resource=\"limits.memory\", type=\"hard\"}) by (namespace, resourcequota)) * 100 > 70
         for: 2m
@@ -201,9 +194,6 @@
           - __name__="kube_pod_container_resource_limits",namespace="{{ $labels.namespace }}"
           - __name__="kube_pod_container_resource_requests",namespace="{{ $labels.namespace }}"
           - __name__="kube_resourcequota",namespace="{{ $labels.namespace }}"
-          - __name__="mixin_pod_workload",namespace="{{ $labels.namespace }}"
-          - __name__="namespace_workload_pod:kube_pod_owner:relabel",namespace="{{ $labels.namespace }}"
-
       - name: SNOHighCPUUsage
         expr: cluster:container_cpu_usage:ratio * 100 > 70
         for: 2m
@@ -216,11 +206,6 @@
           - kube_pod_container_resource_limits 
           - kube_pod_container_resource_requests 
           - kube_resourcequota 
-          - mixin_pod_workload 
-          - namespace_workload_pod:kube_pod_owner:relabel 
-          - node_namespace_pod_container:container_cpu_usage_seconds_total:sum_irate 
-          - node_namespace_pod_container:container_cpu_usage_seconds_total:sum_rate 
-
       - name: SNOHighMemoryUsage
         expr: cluster:memory_usage:ratio * 100 > 70
         for: 2m
@@ -235,10 +220,7 @@
           - kube_pod_container_resource_limits 
           - kube_pod_container_resource_requests 
           - kube_resourcequota 
-          - mixin_pod_workload 
-          - namespace_workload_pod:kube_pod_owner:relabel 
 
->>>>>>> cab1983d
   ocp311_metrics_list.yaml: |
     names:
       - :node_memory_MemAvailable_bytes:sum
@@ -371,56 +353,4 @@
       - record: instance:node_network_receive_drop_excluding_lo:rate1m
         expr: sum(rate(node_network_receive_drop_total{job=\"node-exporter\", device!=\"lo\"}[1m])) without(device)
       - record: instance:node_network_transmit_drop_excluding_lo:rate1m
-<<<<<<< HEAD
-        expr: sum(rate(node_network_transmit_drop_total{job=\"node-exporter\", device!=\"lo\"}[1m])) without(device)
-  collect_rules: |
-    - name: NamespaceHighCPUUsage
-      expr: (sum(kube_resourcequota{resource=\"limits.cpu\", type=\"used\"}) by (namespace, resourcequota) / sum(kube_resourcequota{resource=\"limits.cpu\", type=\"hard\"}) by (namespace, resourcequota)) * 100 > 70
-      for: 2m
-      matches:
-        - __name__="container_cpu_cfs_periods_total",namespace="{{ $labels.namespace }}"
-        - __name__="container_cpu_cfs_throttled_periods_total",namespace="{{ $labels.namespace }}"
-        - __name__="kube_pod_container_resource_limits",namespace="{{ $labels.namespace }}"
-        - __name__="kube_pod_container_resource_requests",namespace="{{ $labels.namespace }}"
-        - __name__="kube_resourcequota",namespace="{{ $labels.namespace }}"
-
-    - name: NamespaceHighMemoryUsage
-      expr: (sum(kube_resourcequota{resource=\"limits.memory\", type=\"used\"}) by (namespace, resourcequota) / sum(kube_resourcequota{resource=\"limits.memory\", type=\"hard\"}) by (namespace, resourcequota)) * 100 > 70
-      for: 2m
-      matches:
-        - __name__="container_memory_cache",namespace="{{ $labels.namespace }}"
-        - __name__="container_memory_rss",namespace="{{ $labels.namespace }}"
-        - __name__="container_memory_swap",namespace="{{ $labels.namespace }}"
-        - __name__="container_memory_working_set_bytes",namespace="{{ $labels.namespace }}"
-        - __name__="kube_pod_container_resource_limits",namespace="{{ $labels.namespace }}"
-        - __name__="kube_pod_container_resource_requests",namespace="{{ $labels.namespace }}"
-        - __name__="kube_resourcequota",namespace="{{ $labels.namespace }}"
-
-    - name: SNOHighCPUUsage
-      expr: cluster:container_cpu_usage:ratio * 100 > 70
-      for: 2m
-      selector:
-        clusterType: "SNO"
-      names:
-        - container_cpu_cfs_periods_total
-        - container_cpu_cfs_throttled_periods_total
-        - kube_pod_container_resource_limits
-        - kube_pod_container_resource_requests
-        - kube_resourcequota
-
-    - name: SNOHighMemoryUsage
-      expr: cluster:memory_usage:ratio * 100 > 70
-      for: 2m
-      selector:
-        clusterType: "SNO"
-      names:
-        - container_memory_cache
-        - container_memory_rss
-        - container_memory_swap
-        - container_memory_working_set_bytes
-        - kube_pod_container_resource_limits
-        - kube_pod_container_resource_requests
-        - kube_resourcequota
-=======
-        expr: sum(rate(node_network_transmit_drop_total{job=\"node-exporter\", device!=\"lo\"}[1m])) without(device)
->>>>>>> cab1983d
+        expr: sum(rate(node_network_transmit_drop_total{job=\"node-exporter\", device!=\"lo\"}[1m])) without(device)