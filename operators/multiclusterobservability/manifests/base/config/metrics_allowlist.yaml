kind: ConfigMap
apiVersion: v1
metadata:
  name: observability-metrics-allowlist
data:
  metrics_list.yaml: |
    names:
      - :node_memory_MemAvailable_bytes:sum
      - ALERTS
      - acm_managed_cluster_labels
      - authenticated_user_requests
      - authentication_attempts
      - cluster:capacity_cpu_cores:sum
      - cluster:capacity_memory_bytes:sum
      - cluster:container_cpu_usage:ratio
      - cluster:container_spec_cpu_shares:ratio
      - cluster:cpu_usage_cores:sum
      - cluster:memory_usage:ratio
      - cluster:memory_usage_bytes:sum
      - cluster:node_cpu:ratio
      - cluster:usage:resources:sum
      - cluster_infrastructure_provider
      - cluster_version
      - cluster_version_payload
      - container_cpu_cfs_periods_total
      - container_cpu_cfs_throttled_periods_total
      - container_spec_cpu_quota
      - coredns_dns_requests_total
      - coredns_dns_request_duration_seconds_sum
      - coredns_forward_responses_total
      - csv_succeeded
      - csv_abnormal
      - etcd_debugging_mvcc_db_total_size_in_bytes
      - etcd_mvcc_db_total_size_in_bytes
      - etcd_debugging_snap_save_total_duration_seconds_sum
      - etcd_disk_backend_commit_duration_seconds_bucket
      - etcd_disk_backend_commit_duration_seconds_sum
      - etcd_disk_wal_fsync_duration_seconds_bucket
      - etcd_disk_wal_fsync_duration_seconds_sum
      - etcd_object_counts
      - etcd_network_client_grpc_received_bytes_total
      - etcd_network_client_grpc_sent_bytes_total
      - etcd_network_peer_received_bytes_total
      - etcd_network_peer_sent_bytes_total
      - etcd_server_client_requests_total
      - etcd_server_has_leader
      - etcd_server_health_failures
      - etcd_server_leader_changes_seen_total
      - etcd_server_proposals_failed_total
      - etcd_server_proposals_pending
      - etcd_server_proposals_committed_total
      - etcd_server_proposals_applied_total
      - etcd_server_quota_backend_bytes
      - grpc_server_started_total
      - haproxy_backend_connection_errors_total
      - haproxy_backend_connections_total
      - haproxy_backend_current_queue
      - haproxy_backend_http_average_response_latency_milliseconds
      - haproxy_backend_max_sessions
      - haproxy_backend_response_errors_total
      - haproxy_backend_up
      - http_requests_total
      - instance:node_filesystem_usage:sum
      - instance:node_cpu_utilisation:rate1m
      - instance:node_load1_per_cpu:ratio
      - instance:node_memory_utilisation:ratio
      - instance:node_network_receive_bytes_excluding_lo:rate1m
      - instance:node_network_receive_drop_excluding_lo:rate1m
      - instance:node_network_transmit_bytes_excluding_lo:rate1m
      - instance:node_network_transmit_drop_excluding_lo:rate1m
      - instance:node_num_cpu:sum
      - instance:node_vmstat_pgmajfault:rate1m
      - instance_device:node_disk_io_time_seconds:rate1m
      - instance_device:node_disk_io_time_weighted_seconds:rate1m
      - kube_daemonset_status_desired_number_scheduled
      - kube_daemonset_status_number_unavailable
      - kube_node_spec_unschedulable
      - kube_node_status_allocatable
      - kube_node_status_allocatable_cpu_cores
      - kube_node_status_allocatable_memory_bytes
      - kube_node_status_capacity
      - kube_node_status_capacity_pods
      - kube_node_status_capacity_cpu_cores
      - kube_node_status_condition
      - kube_pod_container_resource_limits
      - kube_pod_container_resource_limits_cpu_cores
      - kube_pod_container_resource_limits_memory_bytes
      - kube_pod_container_resource_requests
      - kube_pod_container_resource_requests_cpu_cores
      - kube_pod_container_resource_requests_memory_bytes
      - kube_pod_info
      - kube_pod_owner
      - kube_resourcequota
      - kubelet_running_container_count
      - kubelet_runtime_operations
      - kubelet_runtime_operations_duration_seconds_sum
      - kubelet_volume_stats_available_bytes
      - kubelet_volume_stats_capacity_bytes
      - kube_persistentvolume_status_phase
      - machine_cpu_cores
      - machine_memory_bytes
      - mce_hs_addon_request_based_hcp_capacity_gauge
      - mce_hs_addon_low_qps_based_hcp_capacity_gauge
      - mce_hs_addon_medium_qps_based_hcp_capacity_gauge
      - mce_hs_addon_high_qps_based_hcp_capacity_gauge
      - mce_hs_addon_average_qps_based_hcp_capacity_gauge
      - mce_hs_addon_total_hosted_control_planes_gauge
      - mce_hs_addon_available_hosted_control_planes_gauge
      - mce_hs_addon_available_hosted_clusters_gauge
      - mce_hs_addon_deleted_hosted_clusters_gauge
      - mce_hs_addon_hypershift_operator_degraded_bool
      - mce_hs_addon_hosted_control_planes_status_gauge
      - mce_hs_addon_qps_based_hcp_capacity_gauge
      - mce_hs_addon_worker_node_resource_capacities_gauge
      - mce_hs_addon_qps_gauge
      - mce_hs_addon_request_based_hcp_capacity_current_gauge
      - mixin_pod_workload
      - namespace:kube_pod_container_resource_requests_cpu_cores:sum
      - namespace_memory:kube_pod_container_resource_requests:sum
      - namespace:container_memory_usage_bytes:sum
      - namespace_cpu:kube_pod_container_resource_requests:sum
      - namespace_workload_pod:kube_pod_owner:relabel
      - node_cpu_seconds_total
      - node_filesystem_avail_bytes
      - node_filesystem_free_bytes
      - node_filesystem_size_bytes
      - node_memory_MemAvailable_bytes
      - node_namespace_pod_container:container_cpu_usage_seconds_total:sum_rate
      - node_namespace_pod_container:container_cpu_usage_seconds_total:sum_irate
      - node_netstat_Tcp_OutSegs
      - node_netstat_Tcp_RetransSegs
      - node_netstat_TcpExt_TCPSynRetrans
      - policyreport_info
      - up
      - prometheus_operator_reconcile_errors_total
      - prometheus_operator_reconcile_operations_total
      - cluster_operator_conditions
      - cluster_operator_up      
      - cluster:policy_governance_info:propagated_count
      - cluster:policy_governance_info:propagated_noncompliant_count
      - policy:policy_governance_info:propagated_count
      - policy:policy_governance_info:propagated_noncompliant_count
      - cluster_policy_governance_info
      - cnv:vmi_status_running:count
      - kubevirt_hyperconverged_operator_health_status
      - kubevirt_hco_system_health_status
      - kubevirt_vmi_info
      - kubevirt_vm_info
      - kubevirt_vm_running_status_last_transition_timestamp_seconds
      - kubevirt_vm_non_running_status_last_transition_timestamp_seconds
      - kubevirt_vm_error_status_last_transition_timestamp_seconds
      - kubevirt_vm_starting_status_last_transition_timestamp_seconds
      - kubevirt_vm_migrating_status_last_transition_timestamp_seconds
      - kubevirt_vmi_memory_available_bytes
      - kubevirt_vmi_memory_unused_bytes
      - kubevirt_vmi_memory_cached_bytes
      - kubevirt_vmi_memory_used_bytes
      - kubevirt_vmi_phase_count
      - kubevirt_vmi_cpu_usage_seconds_total
      - kubevirt_vmi_network_receive_bytes_total
      - kubevirt_vmi_network_transmit_bytes_total
      - kubevirt_vmi_network_receive_packets_total
      - kubevirt_vmi_network_transmit_packets_total
      - kubevirt_vmi_storage_iops_read_total
      - kubevirt_vmi_storage_iops_write_total
      - kubevirt_vmi_storage_read_traffic_bytes_total
      - kubevirt_vmi_storage_write_traffic_bytes_total
      - kubevirt_vm_resource_requests
      - kubevirt_vm_create_date_timestamp_seconds
      - kubevirt_vm_disk_allocated_size_bytes
<<<<<<< HEAD
      - acm_rs:namespace:cpu_request_hard
      - acm_rs:namespace:cpu_request
      - acm_rs:namespace:cpu_usage
      - acm_rs:namespace:cpu_recommendation
      - acm_rs:namespace:memory_request_hard
      - acm_rs:namespace:memory_request
      - acm_rs:namespace:memory_usage
      - acm_rs:namespace:memory_recommendation
      - acm_rs:cluster:cpu_request_hard
      - acm_rs:cluster:cpu_request
      - acm_rs:cluster:cpu_usage
      - acm_rs:cluster:cpu_recommendation
      - acm_rs:cluster:memory_request_hard
      - acm_rs:cluster:memory_request
      - acm_rs:cluster:memory_usage
      - acm_rs:cluster:memory_recommendation
=======
      - kubevirt_vmi_vcpu_delay_seconds_total
      - node_cpu_seconds_total
      - node_memory_MemTotal_bytes
>>>>>>> 89968e96

    matches:
      - __name__="workqueue_queue_duration_seconds_bucket",job="apiserver"
      - __name__="workqueue_adds_total",job="apiserver"
      - __name__="workqueue_depth",job="apiserver"
      - __name__="go_goroutines",job="apiserver"
      - __name__="process_cpu_seconds_total",job="apiserver"
      - __name__="process_resident_memory_bytes",job=~"apiserver|etcd"
      - __name__="container_memory_cache",container!=""
      - __name__="container_memory_rss",container!=""
      - __name__="container_memory_swap",container!=""
      - __name__="container_memory_working_set_bytes",container!=""
    renames:
      mixin_pod_workload: namespace_workload_pod:kube_pod_owner:relabel
      namespace:kube_pod_container_resource_requests_cpu_cores:sum: namespace_cpu:kube_pod_container_resource_requests:sum
      node_namespace_pod_container:container_cpu_usage_seconds_total:sum_irate: node_namespace_pod_container:container_cpu_usage_seconds_total:sum_rate
      etcd_mvcc_db_total_size_in_bytes: etcd_debugging_mvcc_db_total_size_in_bytes
    recording_rules:
      - record: apiserver_request_duration_seconds:histogram_quantile_99
        expr: histogram_quantile(0.99,sum(rate(apiserver_request_duration_seconds_bucket{job=\"apiserver\", verb!=\"WATCH\"}[5m])) by (le))
      - record: apiserver_request_duration_seconds:histogram_quantile_99:instance
        expr: histogram_quantile(0.99, sum(rate(apiserver_request_duration_seconds_bucket{job=\"apiserver\", verb!=\"WATCH\"}[5m])) by (le, verb, instance))
      - record: sum:apiserver_request_total:1h
        expr: sum(rate(apiserver_request_total{job=\"apiserver\"}[1h])) by(code, instance)
      - record: sum:apiserver_request_total:5m
        expr: sum(rate(apiserver_request_total{job=\"apiserver\"}[5m])) by(code, instance)
      - record: rpc_rate:grpc_server_handled_total:sum_rate
        expr: sum(rate(grpc_server_handled_total{job=\"etcd\",grpc_type=\"unary\",grpc_code!=\"OK\"}[5m]))
      - record: active_streams_watch:grpc_server_handled_total:sum
        expr: sum(grpc_server_started_total{job=\"etcd\",grpc_service=\"etcdserverpb.Watch\",grpc_type=\"bidi_stream\"}) - sum(grpc_server_handled_total{job=\"etcd\",grpc_service=\"etcdserverpb.Watch\",grpc_type=\"bidi_stream\"})
      - record: active_streams_lease:grpc_server_handled_total:sum
        expr: sum(grpc_server_started_total{job=\"etcd\",grpc_service=\"etcdserverpb.Lease\",grpc_type=\"bidi_stream\"}) - sum(grpc_server_handled_total{job=\"etcd\",grpc_service=\"etcdserverpb.Lease\",grpc_type=\"bidi_stream\"})
      - record: cluster:kube_pod_container_resource_requests:cpu:sum
        expr: sum(sum(sum(kube_pod_container_resource_requests{resource=\"cpu\"}) by (pod,namespace,container) * on(pod,namespace) group_left(phase) max(kube_pod_status_phase{phase=~\"Running|Pending|Unknown\"} >0) by (pod,namespace,phase)) by (pod,namespace,phase))
      - record: cluster:kube_pod_container_resource_requests:memory:sum
        expr: sum(sum(sum(kube_pod_container_resource_requests{resource=\"memory\"}) by (pod,namespace,container) * on(pod,namespace) group_left(phase) max(kube_pod_status_phase{phase=~\"Running|Pending|Unknown\"} >0) by (pod,namespace,phase)) by (pod,namespace,phase))
      - record: sli:apiserver_request_duration_seconds:trend:1m
        expr: sum(increase(apiserver_request_duration_seconds_bucket{job=\"apiserver\",service=\"kubernetes\",le=\"1\",verb=~\"POST|PUT|DELETE|PATCH\"}[1m])) / sum(increase(apiserver_request_duration_seconds_count{job=\"apiserver\",service=\"kubernetes\",verb=~\"POST|PUT|DELETE|PATCH\"}[1m]))
      - record: container_memory_rss:sum
        expr: sum(container_memory_rss) by (container, namespace)
      - record: kube_pod_container_resource_limits:sum
        expr: sum(kube_pod_container_resource_limits) by (resource, namespace)
      - record: kube_pod_container_resource_requests:sum
        expr: sum(kube_pod_container_resource_requests{container!=\"\"}) by (resource, namespace)
      - record: namespace_workload_pod:kube_pod_owner:relabel:avg
        expr: count(avg(namespace_workload_pod:kube_pod_owner:relabel{pod!=\"\"}) by (workload, namespace)) by (namespace)
      - record: node_namespace_pod_container:container_cpu_usage_seconds_total:sum
        expr: sum(node_namespace_pod_container:container_cpu_usage_seconds_total:sum_irate{container!=\"\"}) by (namespace) or sum(node_namespace_pod_container:container_cpu_usage_seconds_total:sum_rate{container!=\"\"}) by (namespace)
    collect_rules:
      - group: SNOResourceUsage
        annotations:
          description: >
            By default, a SNO cluster does not collect pod and container resource metrics. Once a SNO cluster 
            reaches a level of resource consumption, these granular metrics are collected dynamically. 
            When the cluster resource consumption is consistently less than the threshold for a period of time, 
            collection of the granular metrics stops.
        selector:
          matchExpressions:
            - key: clusterType
              operator: In
              values: ["SNO"]
        rules:
        - collect: SNOHighCPUUsage
          annotations:
            description: >
              Collects the dynamic metrics specified if the cluster cpu usage is constantly more than 70% for 2 minutes
          expr: (1 - avg(rate(node_cpu_seconds_total{mode=\"idle\"}[5m]))) * 100 > 70
          for: 2m
          dynamic_metrics:
            names:
              - container_cpu_cfs_periods_total
              - container_cpu_cfs_throttled_periods_total
              - kube_pod_container_resource_limits 
              - kube_pod_container_resource_requests   
              - namespace_workload_pod:kube_pod_owner:relabel 
              - node_namespace_pod_container:container_cpu_usage_seconds_total:sum_irate 
              - node_namespace_pod_container:container_cpu_usage_seconds_total:sum_rate 
        - collect: SNOHighMemoryUsage
          annotations:
            description: >
              Collects the dynamic metrics specified if the cluster memory usage is constantly more than 70% for 2 minutes
          expr: (1 - sum(:node_memory_MemAvailable_bytes:sum) / sum(kube_node_status_allocatable{resource=\"memory\"})) * 100 > 70
          for: 2m
          dynamic_metrics:
            names:
              - kube_pod_container_resource_limits 
              - kube_pod_container_resource_requests 
              - namespace_workload_pod:kube_pod_owner:relabel
            matches:
              - __name__="container_memory_cache",container!=""
              - __name__="container_memory_rss",container!=""
              - __name__="container_memory_swap",container!=""
              - __name__="container_memory_working_set_bytes",container!=""
 
  uwl_metrics_list.yaml: |
    names:
      - ALERTS
      - apiserver_current_inflight_requests
      - apiserver_request_count
      - apiserver_request_duration_seconds_bucket
      - apiserver_request_total
      - apiserver_storage_objects
      - etcd_debugging_mvcc_db_total_size_in_bytes
      - etcd_mvcc_db_total_size_in_bytes
      - etcd_debugging_snap_save_total_duration_seconds_sum
      - etcd_disk_backend_commit_duration_seconds_bucket
      - etcd_disk_backend_commit_duration_seconds_sum
      - etcd_disk_wal_fsync_duration_seconds_bucket
      - etcd_disk_wal_fsync_duration_seconds_sum
      - etcd_object_counts
      - etcd_network_client_grpc_received_bytes_total
      - etcd_network_client_grpc_sent_bytes_total
      - etcd_network_peer_received_bytes_total
      - etcd_network_peer_sent_bytes_total
      - etcd_server_client_requests_total
      - etcd_server_has_leader
      - etcd_server_health_failures
      - etcd_server_leader_changes_seen_total
      - etcd_server_proposals_failed_total
      - etcd_server_proposals_pending
      - etcd_server_proposals_committed_total
      - etcd_server_proposals_applied_total
      - etcd_server_quota_backend_bytes
      - up
    matches:
      - __name__="process_resident_memory_bytes",job=~"apiserver|etcd"
      - __name__="grpc_server_started_total",job="etcd"
      - __name__="grpc_server_handled_total",job="etcd"
      - __name__="go_goroutines",job="apiserver"
      - __name__="process_cpu_seconds_total",job="apiserver"
      - __name__="workqueue_adds_total",job="apiserver"
      - __name__="workqueue_depth",job="apiserver"
      - __name__="workqueue_queue_duration_seconds_bucket",job="apiserver"
    renames:
      etcd_mvcc_db_total_size_in_bytes: etcd_debugging_mvcc_db_total_size_in_bytes
    rules: []
    recording_rules:
      - record: apiserver_request_duration_seconds:histogram_quantile_99
        expr: histogram_quantile(0.99,sum(rate(apiserver_request_duration_seconds_bucket{job=\"apiserver\", verb!=\"WATCH\", _id!=\"\"}[5m])) by (le, _id))
      - record: sum:apiserver_request_total:1h
        expr: sum(rate(apiserver_request_total{job=\"apiserver\", _id!=\"\"}[1h])) by(code, instance, _id)
      - record: sum:apiserver_request_total:5m
        expr: sum(rate(apiserver_request_total{job=\"apiserver\"}[5m])) by(code, instance)
      - record: rpc_rate:grpc_server_handled_total:sum_rate
        expr: sum(rate(grpc_server_handled_total{job=\"etcd\",grpc_type=\"unary\",grpc_code!=\"OK\"}[5m]))
      - record: active_streams_watch:grpc_server_handled_total:sum
        expr: sum(grpc_server_started_total{job=\"etcd\",grpc_service=\"etcdserverpb.Watch\",grpc_type=\"bidi_stream\"}) - sum(grpc_server_handled_total{job=\"etcd\",grpc_service=\"etcdserverpb.Watch\",grpc_type=\"bidi_stream\"})
      - record: active_streams_lease:grpc_server_handled_total:sum
        expr: sum(grpc_server_started_total{job=\"etcd\",grpc_service=\"etcdserverpb.Lease\",grpc_type=\"bidi_stream\"}) - sum(grpc_server_handled_total{job=\"etcd\",grpc_service=\"etcdserverpb.Lease\",grpc_type=\"bidi_stream\"})
    collect_rules: []<|MERGE_RESOLUTION|>--- conflicted
+++ resolved
@@ -168,7 +168,9 @@
       - kubevirt_vm_resource_requests
       - kubevirt_vm_create_date_timestamp_seconds
       - kubevirt_vm_disk_allocated_size_bytes
-<<<<<<< HEAD
+      - kubevirt_vmi_vcpu_delay_seconds_total
+      - node_cpu_seconds_total
+      - node_memory_MemTotal_bytes
       - acm_rs:namespace:cpu_request_hard
       - acm_rs:namespace:cpu_request
       - acm_rs:namespace:cpu_usage
@@ -185,11 +187,6 @@
       - acm_rs:cluster:memory_request
       - acm_rs:cluster:memory_usage
       - acm_rs:cluster:memory_recommendation
-=======
-      - kubevirt_vmi_vcpu_delay_seconds_total
-      - node_cpu_seconds_total
-      - node_memory_MemTotal_bytes
->>>>>>> 89968e96
 
     matches:
       - __name__="workqueue_queue_duration_seconds_bucket",job="apiserver"
