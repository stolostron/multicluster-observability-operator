kind: ConfigMap
apiVersion: v1
metadata:
  name: observability-metrics-allowlist
data:
  metrics_list.yaml: |
    names:
      - :node_memory_MemAvailable_bytes:sum
      - ALERTS
      - acm_managed_cluster_labels
      - authenticated_user_requests
      - authentication_attempts
      - cluster:capacity_cpu_cores:sum
      - cluster:capacity_memory_bytes:sum
      - cluster:container_cpu_usage:ratio
      - cluster:container_spec_cpu_shares:ratio
      - cluster:cpu_usage_cores:sum
      - cluster:memory_usage:ratio
      - cluster:memory_usage_bytes:sum
      - cluster:node_cpu:ratio
      - cluster:usage:resources:sum
      - cluster_infrastructure_provider
      - cluster_version
      - cluster_version_payload
      - container_cpu_cfs_periods_total
      - container_cpu_cfs_throttled_periods_total
      - container_spec_cpu_quota
      - coredns_dns_requests_total
      - coredns_dns_request_duration_seconds_sum
      - coredns_forward_responses_total
      - csv_succeeded
      - csv_abnormal
      - etcd_debugging_mvcc_db_total_size_in_bytes
      - etcd_mvcc_db_total_size_in_bytes
      - etcd_debugging_snap_save_total_duration_seconds_sum
      - etcd_disk_backend_commit_duration_seconds_bucket
      - etcd_disk_backend_commit_duration_seconds_sum
      - etcd_disk_wal_fsync_duration_seconds_bucket
      - etcd_disk_wal_fsync_duration_seconds_sum
      - etcd_object_counts
      - etcd_network_client_grpc_received_bytes_total
      - etcd_network_client_grpc_sent_bytes_total
      - etcd_network_peer_received_bytes_total
      - etcd_network_peer_sent_bytes_total
      - etcd_server_client_requests_total
      - etcd_server_has_leader
      - etcd_server_health_failures
      - etcd_server_leader_changes_seen_total
      - etcd_server_proposals_failed_total
      - etcd_server_proposals_pending
      - etcd_server_proposals_committed_total
      - etcd_server_proposals_applied_total
      - etcd_server_quota_backend_bytes
      - grpc_server_started_total
      - haproxy_backend_connection_errors_total
      - haproxy_backend_connections_total
      - haproxy_backend_current_queue
      - haproxy_backend_http_average_response_latency_milliseconds
      - haproxy_backend_max_sessions
      - haproxy_backend_response_errors_total
      - haproxy_backend_up
      - http_requests_total
      - instance:node_filesystem_usage:sum
      - instance:node_cpu_utilisation:rate1m
      - instance:node_load1_per_cpu:ratio
      - instance:node_memory_utilisation:ratio
      - instance:node_network_receive_bytes_excluding_lo:rate1m
      - instance:node_network_receive_drop_excluding_lo:rate1m
      - instance:node_network_transmit_bytes_excluding_lo:rate1m
      - instance:node_network_transmit_drop_excluding_lo:rate1m
      - instance:node_num_cpu:sum
      - instance:node_vmstat_pgmajfault:rate1m
      - instance_device:node_disk_io_time_seconds:rate1m
      - instance_device:node_disk_io_time_weighted_seconds:rate1m
      - kube_daemonset_status_desired_number_scheduled
      - kube_daemonset_status_number_unavailable
      - kube_node_spec_unschedulable
      - kube_node_status_allocatable
      - kube_node_status_allocatable_cpu_cores
      - kube_node_status_allocatable_memory_bytes
      - kube_node_status_capacity
      - kube_node_status_capacity_pods
      - kube_node_status_capacity_cpu_cores
      - kube_node_status_condition
      - kube_pod_container_resource_limits
      - kube_pod_container_resource_limits_cpu_cores
      - kube_pod_container_resource_limits_memory_bytes
      - kube_pod_container_resource_requests
      - kube_pod_container_resource_requests_cpu_cores
      - kube_pod_container_resource_requests_memory_bytes
      - kube_pod_info
      - kube_pod_owner
      - kube_resourcequota
      - kubelet_running_container_count
      - kubelet_runtime_operations
      - kubelet_runtime_operations_duration_seconds_sum
      - kubelet_volume_stats_available_bytes
      - kubelet_volume_stats_capacity_bytes
      - kube_persistentvolume_status_phase
      - machine_cpu_cores
      - machine_memory_bytes
      - mce_hs_addon_request_based_hcp_capacity_gauge
      - mce_hs_addon_low_qps_based_hcp_capacity_gauge
      - mce_hs_addon_medium_qps_based_hcp_capacity_gauge
      - mce_hs_addon_high_qps_based_hcp_capacity_gauge
      - mce_hs_addon_average_qps_based_hcp_capacity_gauge
      - mce_hs_addon_total_hosted_control_planes_gauge
      - mce_hs_addon_available_hosted_control_planes_gauge
      - mce_hs_addon_available_hosted_clusters_gauge
      - mce_hs_addon_deleted_hosted_clusters_gauge
      - mce_hs_addon_hypershift_operator_degraded_bool
      - mce_hs_addon_hosted_control_planes_status_gauge
      - mce_hs_addon_qps_based_hcp_capacity_gauge
      - mce_hs_addon_worker_node_resource_capacities_gauge
      - mce_hs_addon_qps_gauge
      - mce_hs_addon_request_based_hcp_capacity_current_gauge
      - mixin_pod_workload
      - namespace:kube_pod_container_resource_requests_cpu_cores:sum
      - namespace_memory:kube_pod_container_resource_requests:sum
      - namespace:container_memory_usage_bytes:sum
      - namespace_cpu:kube_pod_container_resource_requests:sum
      - namespace_workload_pod:kube_pod_owner:relabel
      - node_cpu_seconds_total
      - node_filesystem_avail_bytes
      - node_filesystem_free_bytes
      - node_filesystem_size_bytes
      - node_memory_MemAvailable_bytes
      - node_namespace_pod_container:container_cpu_usage_seconds_total:sum_rate
      - node_namespace_pod_container:container_cpu_usage_seconds_total:sum_irate
      - node_netstat_Tcp_OutSegs
      - node_netstat_Tcp_RetransSegs
      - node_netstat_TcpExt_TCPSynRetrans
      - policyreport_info
      - up
      - prometheus_operator_reconcile_errors_total
      - prometheus_operator_reconcile_operations_total
      - cluster_operator_conditions
      - cluster_operator_up      
      - cluster:policy_governance_info:propagated_count
      - cluster:policy_governance_info:propagated_noncompliant_count
      - policy:policy_governance_info:propagated_count
      - policy:policy_governance_info:propagated_noncompliant_count
      - cluster_policy_governance_info
      - cnv:vmi_status_running:count
      - kubevirt_hyperconverged_operator_health_status
      - kubevirt_hco_system_health_status
      - kubevirt_vmi_info
      - kubevirt_vm_info
      - kubevirt_vm_running_status_last_transition_timestamp_seconds
      - kubevirt_vm_non_running_status_last_transition_timestamp_seconds
      - kubevirt_vm_error_status_last_transition_timestamp_seconds
      - kubevirt_vm_starting_status_last_transition_timestamp_seconds
      - kubevirt_vm_migrating_status_last_transition_timestamp_seconds
      - kubevirt_vmi_memory_available_bytes
      - kubevirt_vmi_memory_unused_bytes
      - kubevirt_vmi_memory_cached_bytes
      - kubevirt_vmi_memory_used_bytes
      - kubevirt_vmi_phase_count
      - kubevirt_vmi_cpu_usage_seconds_total
      - kubevirt_vmi_network_receive_bytes_total
      - kubevirt_vmi_network_transmit_bytes_total
      - kubevirt_vmi_network_receive_packets_total
      - kubevirt_vmi_network_transmit_packets_total
      - kubevirt_vmi_storage_iops_read_total
      - kubevirt_vmi_storage_iops_write_total
      - kubevirt_vm_resource_requests
<<<<<<< HEAD
      - kubevirt_vmi_storage_write_traffic_bytes_total
      - kubevirt_vmi_storage_read_traffic_bytes_total
      - node_memory_MemTotal_bytes
      - node_cpu_seconds_total
=======
      - kubevirt_vm_disk_allocated_size_bytes
>>>>>>> 2859cd4a


    matches:
      - __name__="workqueue_queue_duration_seconds_bucket",job="apiserver"
      - __name__="workqueue_adds_total",job="apiserver"
      - __name__="workqueue_depth",job="apiserver"
      - __name__="go_goroutines",job="apiserver"
      - __name__="process_cpu_seconds_total",job="apiserver"
      - __name__="process_resident_memory_bytes",job=~"apiserver|etcd"
      - __name__="container_memory_cache",container!=""
      - __name__="container_memory_rss",container!=""
      - __name__="container_memory_swap",container!=""
      - __name__="container_memory_working_set_bytes",container!=""
    renames:
      mixin_pod_workload: namespace_workload_pod:kube_pod_owner:relabel
      namespace:kube_pod_container_resource_requests_cpu_cores:sum: namespace_cpu:kube_pod_container_resource_requests:sum
      node_namespace_pod_container:container_cpu_usage_seconds_total:sum_irate: node_namespace_pod_container:container_cpu_usage_seconds_total:sum_rate
      etcd_mvcc_db_total_size_in_bytes: etcd_debugging_mvcc_db_total_size_in_bytes
    recording_rules:
      - record: apiserver_request_duration_seconds:histogram_quantile_99
        expr: histogram_quantile(0.99,sum(rate(apiserver_request_duration_seconds_bucket{job=\"apiserver\", verb!=\"WATCH\"}[5m])) by (le))
      - record: apiserver_request_duration_seconds:histogram_quantile_99:instance
        expr: histogram_quantile(0.99, sum(rate(apiserver_request_duration_seconds_bucket{job=\"apiserver\", verb!=\"WATCH\"}[5m])) by (le, verb, instance))
      - record: sum:apiserver_request_total:1h
        expr: sum(rate(apiserver_request_total{job=\"apiserver\"}[1h])) by(code, instance)
      - record: sum:apiserver_request_total:5m
        expr: sum(rate(apiserver_request_total{job=\"apiserver\"}[5m])) by(code, instance)
      - record: rpc_rate:grpc_server_handled_total:sum_rate
        expr: sum(rate(grpc_server_handled_total{job=\"etcd\",grpc_type=\"unary\",grpc_code!=\"OK\"}[5m]))
      - record: active_streams_watch:grpc_server_handled_total:sum
        expr: sum(grpc_server_started_total{job=\"etcd\",grpc_service=\"etcdserverpb.Watch\",grpc_type=\"bidi_stream\"}) - sum(grpc_server_handled_total{job=\"etcd\",grpc_service=\"etcdserverpb.Watch\",grpc_type=\"bidi_stream\"})
      - record: active_streams_lease:grpc_server_handled_total:sum
        expr: sum(grpc_server_started_total{job=\"etcd\",grpc_service=\"etcdserverpb.Lease\",grpc_type=\"bidi_stream\"}) - sum(grpc_server_handled_total{job=\"etcd\",grpc_service=\"etcdserverpb.Lease\",grpc_type=\"bidi_stream\"})
      - record: cluster:kube_pod_container_resource_requests:cpu:sum
        expr: sum(sum(sum(kube_pod_container_resource_requests{resource=\"cpu\"}) by (pod,namespace,container) * on(pod,namespace) group_left(phase) max(kube_pod_status_phase{phase=~\"Running|Pending|Unknown\"} >0) by (pod,namespace,phase)) by (pod,namespace,phase))
      - record: cluster:kube_pod_container_resource_requests:memory:sum
        expr: sum(sum(sum(kube_pod_container_resource_requests{resource=\"memory\"}) by (pod,namespace,container) * on(pod,namespace) group_left(phase) max(kube_pod_status_phase{phase=~\"Running|Pending|Unknown\"} >0) by (pod,namespace,phase)) by (pod,namespace,phase))
      - record: sli:apiserver_request_duration_seconds:trend:1m
        expr: sum(increase(apiserver_request_duration_seconds_bucket{job=\"apiserver\",service=\"kubernetes\",le=\"1\",verb=~\"POST|PUT|DELETE|PATCH\"}[1m])) / sum(increase(apiserver_request_duration_seconds_count{job=\"apiserver\",service=\"kubernetes\",verb=~\"POST|PUT|DELETE|PATCH\"}[1m]))
      - record: container_memory_rss:sum
        expr: sum(container_memory_rss) by (container, namespace)
      - record: kube_pod_container_resource_limits:sum
        expr: sum(kube_pod_container_resource_limits) by (resource, namespace)
      - record: kube_pod_container_resource_requests:sum
        expr: sum(kube_pod_container_resource_requests{container!=\"\"}) by (resource, namespace)
      - record: namespace_workload_pod:kube_pod_owner:relabel:avg
        expr: count(avg(namespace_workload_pod:kube_pod_owner:relabel{pod!=\"\"}) by (workload, namespace)) by (namespace)
      - record: node_namespace_pod_container:container_cpu_usage_seconds_total:sum
        expr: sum(node_namespace_pod_container:container_cpu_usage_seconds_total:sum_irate{container!=\"\"}) by (namespace) or sum(node_namespace_pod_container:container_cpu_usage_seconds_total:sum_rate{container!=\"\"}) by (namespace)
    collect_rules:
      - group: SNOResourceUsage
        annotations:
          description: >
            By default, a SNO cluster does not collect pod and container resource metrics. Once a SNO cluster 
            reaches a level of resource consumption, these granular metrics are collected dynamically. 
            When the cluster resource consumption is consistently less than the threshold for a period of time, 
            collection of the granular metrics stops.
        selector:
          matchExpressions:
            - key: clusterType
              operator: In
              values: ["SNO"]
        rules:
        - collect: SNOHighCPUUsage
          annotations:
            description: >
              Collects the dynamic metrics specified if the cluster cpu usage is constantly more than 70% for 2 minutes
          expr: (1 - avg(rate(node_cpu_seconds_total{mode=\"idle\"}[5m]))) * 100 > 70
          for: 2m
          dynamic_metrics:
            names:
              - container_cpu_cfs_periods_total
              - container_cpu_cfs_throttled_periods_total
              - kube_pod_container_resource_limits 
              - kube_pod_container_resource_requests   
              - namespace_workload_pod:kube_pod_owner:relabel 
              - node_namespace_pod_container:container_cpu_usage_seconds_total:sum_irate 
              - node_namespace_pod_container:container_cpu_usage_seconds_total:sum_rate 
        - collect: SNOHighMemoryUsage
          annotations:
            description: >
              Collects the dynamic metrics specified if the cluster memory usage is constantly more than 70% for 2 minutes
          expr: (1 - sum(:node_memory_MemAvailable_bytes:sum) / sum(kube_node_status_allocatable{resource=\"memory\"})) * 100 > 70
          for: 2m
          dynamic_metrics:
            names:
              - kube_pod_container_resource_limits 
              - kube_pod_container_resource_requests 
              - namespace_workload_pod:kube_pod_owner:relabel
            matches:
              - __name__="container_memory_cache",container!=""
              - __name__="container_memory_rss",container!=""
              - __name__="container_memory_swap",container!=""
              - __name__="container_memory_working_set_bytes",container!=""
 
  uwl_metrics_list.yaml: |
    names:
      - ALERTS
      - apiserver_current_inflight_requests
      - apiserver_request_count
      - apiserver_request_duration_seconds_bucket
      - apiserver_request_total
      - apiserver_storage_objects
      - etcd_debugging_mvcc_db_total_size_in_bytes
      - etcd_mvcc_db_total_size_in_bytes
      - etcd_debugging_snap_save_total_duration_seconds_sum
      - etcd_disk_backend_commit_duration_seconds_bucket
      - etcd_disk_backend_commit_duration_seconds_sum
      - etcd_disk_wal_fsync_duration_seconds_bucket
      - etcd_disk_wal_fsync_duration_seconds_sum
      - etcd_object_counts
      - etcd_network_client_grpc_received_bytes_total
      - etcd_network_client_grpc_sent_bytes_total
      - etcd_network_peer_received_bytes_total
      - etcd_network_peer_sent_bytes_total
      - etcd_server_client_requests_total
      - etcd_server_has_leader
      - etcd_server_health_failures
      - etcd_server_leader_changes_seen_total
      - etcd_server_proposals_failed_total
      - etcd_server_proposals_pending
      - etcd_server_proposals_committed_total
      - etcd_server_proposals_applied_total
      - etcd_server_quota_backend_bytes
      - up
    matches:
      - __name__="process_resident_memory_bytes",job=~"apiserver|etcd"
      - __name__="grpc_server_started_total",job="etcd"
      - __name__="grpc_server_handled_total",job="etcd"
      - __name__="go_goroutines",job="apiserver"
      - __name__="process_cpu_seconds_total",job="apiserver"
      - __name__="workqueue_adds_total",job="apiserver"
      - __name__="workqueue_depth",job="apiserver"
      - __name__="workqueue_queue_duration_seconds_bucket",job="apiserver"
    renames:
      etcd_mvcc_db_total_size_in_bytes: etcd_debugging_mvcc_db_total_size_in_bytes
    rules: []
    recording_rules:
      - record: apiserver_request_duration_seconds:histogram_quantile_99
        expr: histogram_quantile(0.99,sum(rate(apiserver_request_duration_seconds_bucket{job=\"apiserver\", verb!=\"WATCH\", _id!=\"\"}[5m])) by (le, _id))
      - record: sum:apiserver_request_total:1h
        expr: sum(rate(apiserver_request_total{job=\"apiserver\", _id!=\"\"}[1h])) by(code, instance, _id)
      - record: sum:apiserver_request_total:5m
        expr: sum(rate(apiserver_request_total{job=\"apiserver\"}[5m])) by(code, instance)
      - record: rpc_rate:grpc_server_handled_total:sum_rate
        expr: sum(rate(grpc_server_handled_total{job=\"etcd\",grpc_type=\"unary\",grpc_code!=\"OK\"}[5m]))
      - record: active_streams_watch:grpc_server_handled_total:sum
        expr: sum(grpc_server_started_total{job=\"etcd\",grpc_service=\"etcdserverpb.Watch\",grpc_type=\"bidi_stream\"}) - sum(grpc_server_handled_total{job=\"etcd\",grpc_service=\"etcdserverpb.Watch\",grpc_type=\"bidi_stream\"})
      - record: active_streams_lease:grpc_server_handled_total:sum
        expr: sum(grpc_server_started_total{job=\"etcd\",grpc_service=\"etcdserverpb.Lease\",grpc_type=\"bidi_stream\"}) - sum(grpc_server_handled_total{job=\"etcd\",grpc_service=\"etcdserverpb.Lease\",grpc_type=\"bidi_stream\"})
    collect_rules: []<|MERGE_RESOLUTION|>--- conflicted
+++ resolved
@@ -164,14 +164,11 @@
       - kubevirt_vmi_storage_iops_read_total
       - kubevirt_vmi_storage_iops_write_total
       - kubevirt_vm_resource_requests
-<<<<<<< HEAD
       - kubevirt_vmi_storage_write_traffic_bytes_total
       - kubevirt_vmi_storage_read_traffic_bytes_total
       - node_memory_MemTotal_bytes
       - node_cpu_seconds_total
-=======
       - kubevirt_vm_disk_allocated_size_bytes
->>>>>>> 2859cd4a
 
 
     matches:
