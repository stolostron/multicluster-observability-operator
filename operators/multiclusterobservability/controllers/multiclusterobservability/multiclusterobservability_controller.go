--- conflicted
+++ resolved
@@ -164,13 +164,8 @@
 	//instance.Namespace = config.GetDefaultNamespace()
 	instance.Spec.StorageConfig.StorageClass = storageClassSelected
 	//Render the templates with a specified CR
-<<<<<<< HEAD
 	renderer := rendering.NewMCORenderer(instance)
-	toDeploy, err := renderer.Render(r.Client)
-=======
-	renderer := rendering.NewRenderer(instance)
 	toDeploy, err := renderer.Render()
->>>>>>> f0f888ce
 	if err != nil {
 		reqLogger.Error(err, "Failed to render multiClusterMonitoring templates")
 		return ctrl.Result{}, err
