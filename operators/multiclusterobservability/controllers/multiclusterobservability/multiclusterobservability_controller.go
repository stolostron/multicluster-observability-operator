// Copyright (c) Red Hat, Inc.
// Copyright Contributors to the Open Cluster Management project
// Licensed under the Apache License 2.0

package multiclusterobservability

import (
	"context"
	cerr "errors"
	"fmt"
	"os"
	"reflect"
	slices "slices"
	"sort"
	"strings"
	"time"

	imagev1 "github.com/openshift/api/image/v1"
	imagev1client "github.com/openshift/client-go/image/clientset/versioned/typed/image/v1"

	operatorconfig "github.com/stolostron/multicluster-observability-operator/operators/pkg/config"
	addonv1alpha1 "open-cluster-management.io/api/addon/v1alpha1"

	"github.com/go-logr/logr"
	routev1 "github.com/openshift/api/route/v1"
	monitoringv1 "github.com/prometheus-operator/prometheus-operator/pkg/apis/monitoring/v1"
	monitoringv1alpha1 "github.com/prometheus-operator/prometheus-operator/pkg/apis/monitoring/v1alpha1"
	mchv1 "github.com/stolostron/multiclusterhub-operator/api/v1"
	observatoriumv1alpha1 "github.com/stolostron/observatorium-operator/api/v1alpha1"
	appsv1 "k8s.io/api/apps/v1"
	corev1 "k8s.io/api/core/v1"
	rbacv1 "k8s.io/api/rbac/v1"
	storev1 "k8s.io/api/storage/v1"
	apiextensionsv1 "k8s.io/apiextensions-apiserver/pkg/apis/apiextensions/v1"
	apierrors "k8s.io/apimachinery/pkg/api/errors"
	"k8s.io/apimachinery/pkg/api/meta"
	"k8s.io/apimachinery/pkg/api/resource"
	metav1 "k8s.io/apimachinery/pkg/apis/meta/v1"
	"k8s.io/apimachinery/pkg/runtime"
	"k8s.io/apimachinery/pkg/runtime/schema"
	"k8s.io/apimachinery/pkg/types"
	"k8s.io/apimachinery/pkg/util/intstr"
	ctrl "sigs.k8s.io/controller-runtime"
	"sigs.k8s.io/controller-runtime/pkg/builder"
	"sigs.k8s.io/controller-runtime/pkg/client"
	"sigs.k8s.io/controller-runtime/pkg/controller/controllerutil"
	"sigs.k8s.io/controller-runtime/pkg/handler"
	logf "sigs.k8s.io/controller-runtime/pkg/log"
	"sigs.k8s.io/controller-runtime/pkg/manager"
	"sigs.k8s.io/controller-runtime/pkg/predicate"
	"sigs.k8s.io/controller-runtime/pkg/reconcile"

	mcov1beta2 "github.com/stolostron/multicluster-observability-operator/operators/multiclusterobservability/api/v1beta2"
	placementctrl "github.com/stolostron/multicluster-observability-operator/operators/multiclusterobservability/controllers/placementrule"
	certctrl "github.com/stolostron/multicluster-observability-operator/operators/multiclusterobservability/pkg/certificates"
	"github.com/stolostron/multicluster-observability-operator/operators/multiclusterobservability/pkg/config"
	mcoconfig "github.com/stolostron/multicluster-observability-operator/operators/multiclusterobservability/pkg/config"
	"github.com/stolostron/multicluster-observability-operator/operators/multiclusterobservability/pkg/rendering"
	smctrl "github.com/stolostron/multicluster-observability-operator/operators/multiclusterobservability/pkg/servicemonitor"
	"github.com/stolostron/multicluster-observability-operator/operators/multiclusterobservability/pkg/util"
	"github.com/stolostron/multicluster-observability-operator/operators/pkg/deploying"
	commonutil "github.com/stolostron/multicluster-observability-operator/operators/pkg/util"
)

const (
	resFinalizer = "observability.open-cluster-management.io/res-cleanup"
	// deprecated one.
	certFinalizer = "observability.open-cluster-management.io/cert-cleanup"
)

const (
	infoAddingBackupLabel  = "adding backup label"
	errorAddingBackupLabel = "failed to add backup label"
)

var (
	log                              = logf.Log.WithName("controller_multiclustermonitoring")
	isAlertmanagerStorageSizeChanged = false
	isCompactStorageSizeChanged      = false
	isRuleStorageSizeChanged         = false
	isReceiveStorageSizeChanged      = false
	isStoreStorageSizeChanged        = false
	isLegacyResourceRemoved          = false
	lastLogTime                      = time.Now()
)

// MultiClusterObservabilityReconciler reconciles a MultiClusterObservability object
type MultiClusterObservabilityReconciler struct {
	Manager     manager.Manager
	Client      client.Client
	Log         logr.Logger
	Scheme      *runtime.Scheme
	CRDMap      map[string]bool
	APIReader   client.Reader
	RESTMapper  meta.RESTMapper
	ImageClient imagev1client.ImageV1Interface
}

// +kubebuilder:rbac:groups=observability.open-cluster-management.io,resources=multiclusterobservabilities,verbs=get;list;watch;create;update;patch;delete
// +kubebuilder:rbac:groups=observability.open-cluster-management.io,resources=multiclusterobservabilities/status,verbs=get;update;patch
// +kubebuilder:rbac:groups=observability.open-cluster-management.io,resources=multiclusterobservabilities/finalizers,verbs=update

// Reconcile is part of the main kubernetes reconciliation loop which aims to
// move the current state of the cluster closer to the desired state.
// Modify the Reconcile function to compare the state specified by
// the MultiClusterObservability object against the actual cluster state, and then
// perform operations to make the cluster state reflect the state specified by
// the user.
//
// For more details, check Reconcile and its Result here:
// - https://pkg.go.dev/sigs.k8s.io/controller-runtime@v0.7.0/pkg/reconcile
// In ACM 2.9, we need to ensure that the openshift.io/cluster-monitoring is added to the same namespace as the
// Multi-cluster Observability Operator to avoid conflicts with the openshift-* namespace when deploying
// PrometheusRules and ServiceMonitors in ACM.
func (r *MultiClusterObservabilityReconciler) Reconcile(ctx context.Context, req ctrl.Request) (ctrl.Result, error) {
	reqLogger := log.WithValues("Request.Namespace", req.Namespace, "Request.Name", req.Name)
	reqLogger.Info("Reconciling MultiClusterObservability")

	if res, ok := config.BackupResourceMap[req.Name]; ok {
		reqLogger.Info(infoAddingBackupLabel)
		var err error = nil
		resourceTypeStr := ""
		switch res {
		case config.ResourceTypeConfigMap:
			resourceTypeStr = "ConfigMap"
			err = util.AddBackupLabelToConfigMap(r.Client, req.Name, config.GetDefaultNamespace())
		case config.ResourceTypeSecret:
			resourceTypeStr = "Secret"
			err = util.AddBackupLabelToSecret(r.Client, req.Name, config.GetDefaultNamespace())
		default:
			// we should never be here
			log.Info("unknown type " + res)
		}

		if err != nil {
			reqLogger.Error(err, errorAddingBackupLabel)
			return ctrl.Result{}, fmt.Errorf("failed to add backup label to %s %s in namespace %s: %w", resourceTypeStr, req.Name, config.GetDefaultNamespace(), err)
		}
	}

	// Fetch the MultiClusterObservability instance
	mcoList := &mcov1beta2.MultiClusterObservabilityList{}
	err := r.Client.List(ctx, mcoList)
	if err != nil {
		return ctrl.Result{}, fmt.Errorf("failed to list MultiClusterObservability custom resources: %w", err)
	}
	if len(mcoList.Items) > 1 {
		reqLogger.Info("more than one MultiClusterObservability CR exists, only one should exist")
		return ctrl.Result{}, nil
	}
	if len(mcoList.Items) == 0 {
		reqLogger.Info("no MultiClusterObservability CR exists, nothing to do")
		return ctrl.Result{}, nil
	}

	instance := mcoList.Items[0].DeepCopy()
	if config.GetMonitoringCRName() != instance.GetName() {
		config.SetMonitoringCRName(instance.GetName())
	}

	// start to update mco status
	StartStatusUpdate(r.Client, instance)

<<<<<<< HEAD
	//if _, ok := os.LookupEnv("UNIT_TEST"); !ok {
	//	crdClient, err := operatorsutil.GetOrCreateCRDClient()
	//	if err != nil {
	//		return ctrl.Result{}, fmt.Errorf("failed to get or create CRD client: %w", err)
	//	}
	//	mcghCrdExists, err := operatorsutil.CheckCRDExist(crdClient, config.MCGHCrdName)
	//	if err != nil {
	//		return ctrl.Result{}, fmt.Errorf("failed to check for CRD %s: %w", config.MCGHCrdName, err)
	//	}
	//	if mcghCrdExists {
	//		// Do not start the MCO if the MCGH CRD exists
	//		reqLogger.Info("MCGH CRD exists, Observability is not supported")
	//		return ctrl.Result{}, nil
	//	}
	//}

=======
>>>>>>> e0b95e78
	ingressCtlCrdExists := r.CRDMap[config.IngressControllerCRD]
	if _, ok := os.LookupEnv("UNIT_TEST"); !ok {
		// start placement controller
		err := placementctrl.StartPlacementController(r.Manager, r.CRDMap)
		if err != nil {
			return ctrl.Result{}, fmt.Errorf("failed to start placement controller: %w", err)
		}
		// setup ocm addon manager
		certctrl.Start(r.Client, ingressCtlCrdExists)

		// start servicemonitor controller
		smctrl.Start()
	}

	// Init finalizers
	operatorconfig.IsMCOTerminating, err = r.initFinalization(ctx, instance)
	if err != nil {
		return ctrl.Result{}, fmt.Errorf("failed to initialize finalization: %w", err)
	} else if operatorconfig.IsMCOTerminating {
		reqLogger.Info("MCO instance is in Terminating status, skip the reconcile")
		return ctrl.Result{}, nil
	}

	// check if the MCH CRD exists
	mchCrdExists := r.CRDMap[config.MCHCrdName]
	// requeue after 10 seconds if the mch crd exists and image image manifests map is empty
	if mchCrdExists && len(config.GetImageManifests()) == 0 {
		currentTime := time.Now()

		// Log the message if it has been longer than 5 minutes since the last log
		if currentTime.Sub(lastLogTime) > 5*time.Minute {
			reqLogger.Info("Waiting for the mch CR to be ready", "mchCrdExists", mchCrdExists, "imageManifests", len(config.GetImageManifests()))
			lastLogTime = currentTime
		}

		// if the mch CR is not ready, then requeue the request after 10s
		return ctrl.Result{RequeueAfter: 10 * time.Second}, nil
	}

	// Do not reconcile objects if this instance of mch is labeled "paused"
	if config.IsPaused(instance.GetAnnotations()) {
		reqLogger.Info("MCO reconciliation is paused. Nothing more to do.")
		return ctrl.Result{}, nil
	}

	if _, ok := config.BackupResourceMap[instance.Spec.StorageConfig.MetricObjectStorage.Name]; !ok {
		log.Info(infoAddingBackupLabel, "Secret", instance.Spec.StorageConfig.MetricObjectStorage.Name)
		config.BackupResourceMap[instance.Spec.StorageConfig.MetricObjectStorage.Name] = config.ResourceTypeSecret
		err = util.AddBackupLabelToSecret(r.Client, instance.Spec.StorageConfig.MetricObjectStorage.Name, config.GetDefaultNamespace())
		if err != nil {
			return ctrl.Result{}, fmt.Errorf("failed to add backup label to metric object storage secret %s: %w", instance.Spec.StorageConfig.MetricObjectStorage.Name, err)
		}
	}

	imagePullSecret := config.GetImagePullSecret(instance.Spec)
	if _, ok := config.BackupResourceMap[imagePullSecret]; !ok {
		log.Info(infoAddingBackupLabel, "Secret", imagePullSecret)
		config.BackupResourceMap[imagePullSecret] = config.ResourceTypeSecret
		err = util.AddBackupLabelToSecret(r.Client, imagePullSecret, config.GetDefaultNamespace())
		if err != nil {
			return ctrl.Result{}, fmt.Errorf("failed to add backup label to image pull secret %s: %w", imagePullSecret, err)
		}
	}

	storageClassSelected, err := getStorageClass(instance, r.Client)
	if err != nil {
		return ctrl.Result{}, fmt.Errorf("failed to get storage class: %w", err)
	}

	// handle storagesize changes
	result, err := r.HandleStorageSizeChange(instance)
	if result != nil {
		// If err is non-nil, wrap it. fmt.Errorf with %w handles nil err gracefully (returns nil).
		return *result, fmt.Errorf("error during storage size change handling: %w", err)
	}

	// set operand names to cover the upgrade case since we have name changed in new release
	err = config.SetOperandNames(r.Client)
	if err != nil {
		return ctrl.Result{}, fmt.Errorf("failed to set operand names: %w", err)
	}
	instance.Spec.StorageConfig.StorageClass = storageClassSelected

	// Disable rendering the MCOA ClusterManagementAddOn resource if already exists
	mcoaCMAO := &addonv1alpha1.ClusterManagementAddOn{}
	err = r.Client.Get(ctx, types.NamespacedName{Name: config.MultiClusterObservabilityAddon}, mcoaCMAO)
	if err != nil {
		if !apierrors.IsNotFound(err) {
			return ctrl.Result{}, fmt.Errorf("failed to get ClusterManagementAddOn %s: %w", config.MultiClusterObservabilityAddon, err)
		}
	}
	disableMCOACMAORender := !apierrors.IsNotFound(err)

	obsAPIURL, err := mcoconfig.GetObsAPIExternalURL(ctx, r.Client, mcoconfig.GetDefaultNamespace())
	if err != nil {
		return ctrl.Result{}, fmt.Errorf("failed to get the Observatorium API URL: %w", err) // Already wrapped
	}

	// Build render options
	rendererOptions := &rendering.RendererOptions{
		MCOAOptions: rendering.MCOARendererOptions{
			DisableCMAORender:  disableMCOACMAORender,
			MetricsHubHostname: obsAPIURL.Host,
			IsGlobalHubEnabled: r.CRDMap[config.MCGHCrdName],
		},
	}

	// Render the templates with a specified CR
	renderer := rendering.NewMCORenderer(instance, r.Client, r.ImageClient).WithRendererOptions(rendererOptions)
	toDeploy, err := renderer.Render()
	if err != nil {
		return ctrl.Result{}, fmt.Errorf("failed to render MCO templates for %s/%s: %w", instance.GetNamespace(), instance.GetName(), err)
	}

	// Sort resources to ensure dependencies like CRDs are created first, before CRs. The sort is
	// primarily by Kind priority (lower values first), and secondarily by name for
	// deterministic ordering. Kinds without a defined priority are created last.
	defaultOrder := 100
	sort.Slice(toDeploy, func(i, j int) bool {
		orderA, okA := mcoconfig.KindOrder[toDeploy[i].GetKind()]
		if !okA {
			orderA = defaultOrder
		}
		orderB, okB := mcoconfig.KindOrder[toDeploy[j].GetKind()]
		if !okB {
			orderB = defaultOrder
		}
		if orderA != orderB {
			return orderA < orderB
		}
		return strings.Compare(toDeploy[i].GetName(), toDeploy[j].GetName()) < 0
	})

	deployer := deploying.NewDeployer(r.Client)
	// Deploy the resources
	ns := &corev1.Namespace{}
	for _, res := range toDeploy {
		resNS := res.GetNamespace()
		if err := controllerutil.SetControllerReference(instance, res, r.Scheme); err != nil {
			reqLogger.Error(err, "Failed to set controller reference", "kind", res.GetKind(), "name", res.GetName())
		}
		if resNS == "" {
			resNS = config.GetDefaultNamespace()
		}
		if err := r.Client.Get(ctx, types.NamespacedName{Name: resNS}, ns); err != nil &&
			apierrors.IsNotFound(err) {
			ns = &corev1.Namespace{ObjectMeta: metav1.ObjectMeta{
				Name: resNS,
			}}
			if err := r.Client.Create(ctx, ns); err != nil {
				return ctrl.Result{}, fmt.Errorf("failed to create namespace %s during resource deployment: %w", resNS, err)
			}
		}
		if err := deployer.Deploy(ctx, res); err != nil {
			if meta.IsNoMatchError(err) {
				kind := res.GetKind()
				if kind == monitoringv1.PrometheusRuleKind || kind == monitoringv1alpha1.ScrapeConfigsKind {
					reqLogger.Info("CRD not yet available, waiting for MCOA to install it", "Kind", kind)
					continue
				}
			}
			return ctrl.Result{}, fmt.Errorf("failed to deploy %s %s/%s: %w", res.GetKind(), resNS, res.GetName(), err)
		}
	}

	if !rendering.MCOAEnabled(instance) {
		namespace, labels := renderer.NamespaceAndLabels()
		toDelete, err := renderer.MCOAResources(namespace, labels)
		if err != nil {
			return ctrl.Result{}, fmt.Errorf("failed to list MCOA resources for deletion in namespace %s: %w", namespace, err)
		}
		for _, res := range toDelete {
			resNS := res.GetNamespace()
			if err := deployer.Undeploy(ctx, res, instance); err != nil {
				return ctrl.Result{}, fmt.Errorf("failed to undeploy %s %s/%s: %w", res.GetKind(), resNS, res.GetName(), err)
			}
		}
	}

	_, err = r.ensureOpenShiftNamespaceLabel(ctx, instance)
	if err != nil {
		r.Log.Error(err, "Failed to add to %s label to namespace: %s", config.OpenShiftClusterMonitoringlabel,
			instance.GetNamespace())
		return ctrl.Result{}, fmt.Errorf("failed to ensure %q label on namespace %s: %w", config.OpenShiftClusterMonitoringlabel, instance.GetNamespace(), err)
	}

	// the route resource won't be created in testing env, for instance, KinD
	// in the testing env, the service can be accessed via service name, we assume that
	// in testing env, the local-cluster is the only allowed managedcluster
	if ingressCtlCrdExists {
		// expose alertmanager through route
		result, err = GenerateAlertmanagerRoute(r.Client, r.Scheme, instance)
		if result != nil {
			return *result, fmt.Errorf("failed to generate Alertmanager route: %w", err)
		}

		// expose observatorium api gateway
		result, err = GenerateAPIGatewayRoute(ctx, r.Client, r.Scheme, instance)
		if result != nil {
			return *result, fmt.Errorf("failed to generate API Gateway route: %w", err)
		}

		// expose rbac proxy through route
		result, err = GenerateProxyRoute(r.Client, r.Scheme, instance)
		if result != nil {
			return *result, fmt.Errorf("failed to generate proxy route: %w", err)
		}

		// expose grafana through route
		result, err = GenerateGrafanaRoute(r.Client, r.Scheme, instance)
		if result != nil {
			return *result, fmt.Errorf("failed to generate Grafana route: %w", err)
		}
		result, err = GenerateGrafanaOauthClient(r.Client, r.Scheme, instance)
		if result != nil {
			return *result, fmt.Errorf("failed to generate Grafana OAuth client: %w", err)
		}
	}

	// create the certificates
	err = certctrl.CreateObservabilityCerts(r.Client, r.Scheme, instance, ingressCtlCrdExists)
	if err != nil {
		return ctrl.Result{}, fmt.Errorf("failed to create observability certs: %w", err)
	}

	// create an Observatorium CR
	result, err = GenerateObservatoriumCR(r.Client, r.Scheme, instance)
	if result != nil {
		return *result, fmt.Errorf("failed to generate the observatorium CR: %w", err)
	}

	// generate grafana datasource to point to observatorium api gateway
	result, err = GenerateGrafanaDataSource(r.Client, r.Scheme, instance)
	if result != nil {
		return *result, fmt.Errorf("failed to generate Grafana data source: %w", err)
	}

	svmCrdExists := r.CRDMap[config.StorageVersionMigrationCrdName]
	if svmCrdExists {
		// create or update the storage version migration resource
		err = createOrUpdateObservabilityStorageVersionMigrationResource(r.Client, r.Scheme, instance)
		if err != nil {
			return ctrl.Result{}, fmt.Errorf("failed to create or update ObservabilityStorageVersionMigration resource: %w", err)
		}
	}

	if _, ok := os.LookupEnv("UNIT_TEST"); !ok && !isLegacyResourceRemoved {
		// Delete PrometheusRule from openshift-monitoring namespace
		if err := r.deleteSpecificPrometheusRule(ctx); err != nil {
			return ctrl.Result{}, fmt.Errorf("failed to delete specific PrometheusRule in openshift-monitoring namespace: %w", err)
		}
		// Delete ServiceMonitor from openshft-monitoring namespace
		if err := r.deleteServiceMonitorInOpenshiftMonitoringNamespace(ctx); err != nil {
			return ctrl.Result{}, fmt.Errorf("failed to delete ServiceMonitor in openshift-monitoring namespace: %w", err)
		}
		isLegacyResourceRemoved = true
	}

	// update status
	requeueStatusUpdate <- struct{}{}

	return ctrl.Result{}, nil
}

func (r *MultiClusterObservabilityReconciler) initFinalization(ctx context.Context, mco *mcov1beta2.MultiClusterObservability) (bool, error) {
	if mco.GetDeletionTimestamp() != nil && slices.Contains(mco.GetFinalizers(), resFinalizer) {
		log.Info("To delete resources across namespaces")
		// clean up the cluster resources, eg. clusterrole, clusterrolebinding, etc
		operatorconfig.IsMCOTerminating = true
		if err := cleanUpClusterScopedResources(r, mco); err != nil {
			log.Error(err, "Failed to remove cluster scoped resources")
			return false, err
		}
		// clean up operand names
		config.CleanUpOperandNames()

		mco.SetFinalizers(commonutil.Remove(mco.GetFinalizers(), resFinalizer))
		err := r.Client.Update(ctx, mco)
		if err != nil {
			log.Error(err, "Failed to remove finalizer from mco resource")
			return false, err
		}
		log.Info("Finalizer removed from mco resource")

		// stop update status routine
		stopStatusUpdate <- struct{}{}

		return true, nil
	}
	if !slices.Contains(mco.GetFinalizers(), resFinalizer) {
		mco.SetFinalizers(commonutil.Remove(mco.GetFinalizers(), certFinalizer))
		mco.SetFinalizers(append(mco.GetFinalizers(), resFinalizer))
		err := r.Client.Update(ctx, mco)
		if err != nil {
			log.Error(err, "Failed to add finalizer to mco resource")
			return false, err
		}
		log.Info("Finalizer added to mco resource")
	}
	return false, nil
}

func getStorageClass(mco *mcov1beta2.MultiClusterObservability, cl client.Client) (string, error) {
	storageClassSelected := mco.Spec.StorageConfig.StorageClass
	// for the test, the reader is just nil
	storageClassList := &storev1.StorageClassList{}
	err := cl.List(context.TODO(), storageClassList, &client.ListOptions{})
	if err != nil {
		return "", err
	}
	configuredWithValidSC := false
	storageClassDefault := ""
	for _, storageClass := range storageClassList.Items {
		if storageClass.ObjectMeta.Annotations["storageclass.kubernetes.io/is-default-class"] == "true" {
			storageClassDefault = storageClass.ObjectMeta.Name
		}
		if storageClass.ObjectMeta.Name == storageClassSelected {
			configuredWithValidSC = true
		}
	}
	if !configuredWithValidSC {
		storageClassSelected = storageClassDefault
	}
	return storageClassSelected, nil
}

// SetupWithManager sets up the controller with the Manager.
func (r *MultiClusterObservabilityReconciler) SetupWithManager(mgr ctrl.Manager) error {
	c := mgr.GetClient()

	mcoPred := GetMCOPredicateFunc()
	cmPred := GetConfigMapPredicateFunc()
	secretPred := GetAlertManagerSecretPredicateFunc()
	namespacePred := GetNamespacePredicateFunc()
	mcoaCRDPred := GetMCOACRDPredicateFunc()

	ctrBuilder := ctrl.NewControllerManagedBy(mgr).
		// Watch for changes to primary resource MultiClusterObservability with predicate
		For(&mcov1beta2.MultiClusterObservability{}, builder.WithPredicates(mcoPred)).
		// Watch for changes to secondary resource Deployment and requeue the owner MultiClusterObservability
		Owns(&appsv1.Deployment{}).
		// Watch for changes to secondary resource statefulSet and requeue the owner MultiClusterObservability
		Owns(&appsv1.StatefulSet{}).
		// Watch for changes to secondary resource ConfigMap and requeue the owner c
		Owns(&corev1.ConfigMap{}).
		// Watch for changes to secondary resource Secret and requeue the owner MultiClusterObservability
		Owns(&corev1.Secret{}).
		// Watch for changes to secondary resource Service and requeue the owner MultiClusterObservability
		Owns(&corev1.Service{}).
		// Watch for changes to secondary Observatorium CR and requeue the owner MultiClusterObservability
		Owns(&observatoriumv1alpha1.Observatorium{}).
		// Watch for changes to secondary AddOnDeploymentConfig CR and requeue the owner MultiClusterObservability
		Owns(&addonv1alpha1.AddOnDeploymentConfig{}).
		// Watch for changes to secondary ClusterManagementAddOn CR and requeue the owner MultiClusterObservability
		Owns(&addonv1alpha1.ClusterManagementAddOn{}).
		// Watch for changes to secondary PrometheusRule CR and requeue the owner MultiClusterObservability
		Owns(&monitoringv1.PrometheusRule{}).

		// Watch the configmap for thanos-ruler-custom-rules update
		Watches(&corev1.ConfigMap{}, &handler.EnqueueRequestForObject{}, builder.WithPredicates(cmPred)).
		// Watch the secret for deleting event of alertmanager-config
		Watches(&corev1.Secret{}, &handler.EnqueueRequestForObject{}, builder.WithPredicates(secretPred)).
		// Watch the namespace for changes
		Watches(&corev1.Namespace{}, &handler.EnqueueRequestForObject{},
			builder.WithPredicates(namespacePred)).
		// Watch the kube-system extension-apiserver-authentication ConfigMap for changes
		Watches(&corev1.ConfigMap{}, handler.EnqueueRequestsFromMapFunc(
			func(ctx context.Context, a client.Object) []reconcile.Request {
				if a.GetName() == "extension-apiserver-authentication" && a.GetNamespace() == "kube-system" {
					return []reconcile.Request{
						{NamespacedName: types.NamespacedName{
							Name:      "alertmanager-clientca-metric",
							Namespace: config.GetMCONamespace(),
						}},
					}
				}
				return nil
			}), builder.WithPredicates(predicate.ResourceVersionChangedPredicate{})).
		Watches(&apiextensionsv1.CustomResourceDefinition{}, newMCOACRDEventHandler(c), builder.WithPredicates(mcoaCRDPred))

	if _, err := mgr.GetRESTMapper().KindFor(schema.GroupVersionResource{
		Group:    "image.openshift.io",
		Version:  "v1",
		Resource: "imagestreams",
	}); err != nil {
		if meta.IsNoMatchError(err) {
			log.Info("image.openshift.io/v1/imagestreams is not available")
		} else {
			log.Error(err, "failed to get kind for image.openshift.io/v1/imagestreams")
			os.Exit(1)
		}
	} else {
		// Images stream is only available in OpenShift
		imageStreamPred := GetImageStreamPredicateFunc()
		ctrBuilder = ctrBuilder.Watches(&imagev1.ImageStream{}, &handler.EnqueueRequestForObject{}, builder.WithPredicates(imageStreamPred))
	}

	mchGroupKind := schema.GroupKind{Group: mchv1.GroupVersion.Group, Kind: "MultiClusterHub"}
	if _, err := r.RESTMapper.RESTMapping(mchGroupKind, mchv1.GroupVersion.Version); err == nil {
		mchPred := GetMCHPredicateFunc(c)
		mchCrdExists := r.CRDMap[config.MCHCrdName]
		if mchCrdExists {
			// secondary watch for MCH
			ctrBuilder = ctrBuilder.Watches(
				&mchv1.MultiClusterHub{},
				handler.EnqueueRequestsFromMapFunc(func(ctx context.Context, a client.Object) []reconcile.Request {
					return []reconcile.Request{
						{NamespacedName: types.NamespacedName{
							Name:      config.MCHUpdatedRequestName,
							Namespace: a.GetNamespace(),
						}},
					}
				}),
				builder.WithPredicates(mchPred),
			)
		}
	}

	// Only watch owned ScrapeConfigs CR when the CRD exists (used by MCOA)
	if exists, ok := r.CRDMap[config.PrometheusScrapeConfigsCrdName]; ok && exists {
		ctrBuilder = ctrBuilder.Owns(&monitoringv1alpha1.ScrapeConfig{})
	} else {
		log.Info("ScrapeConfig CRD will not be watched", "exists", exists, "ok", ok)
	}

	// create and return a new controller
	return ctrBuilder.Complete(r)
}

func checkStorageChanged(mcoOldConfig, mcoNewConfig *mcov1beta2.StorageConfig) {
	if mcoOldConfig.AlertmanagerStorageSize != mcoNewConfig.AlertmanagerStorageSize {
		isAlertmanagerStorageSizeChanged = true
	}
	if mcoOldConfig.CompactStorageSize != mcoNewConfig.CompactStorageSize {
		isCompactStorageSizeChanged = true
	}
	if mcoOldConfig.RuleStorageSize != mcoNewConfig.RuleStorageSize {
		isRuleStorageSizeChanged = true
	}
	if mcoOldConfig.ReceiveStorageSize != mcoNewConfig.ReceiveStorageSize {
		isReceiveStorageSizeChanged = true
	}
	if mcoOldConfig.StoreStorageSize != mcoNewConfig.StoreStorageSize {
		isStoreStorageSizeChanged = true
	}
}

// HandleStorageSizeChange is used to deal with the storagesize change in CR
// 1. Directly changed the StatefulSet pvc's size on the pvc itself for
// 2. Removed StatefulSet and
// wait for operator to re-create the StatefulSet with the correct size on the claim
func (r *MultiClusterObservabilityReconciler) HandleStorageSizeChange(
	mco *mcov1beta2.MultiClusterObservability,
) (*reconcile.Result, error) {
	if isAlertmanagerStorageSizeChanged {
		isAlertmanagerStorageSizeChanged = false
		err := updateStorageSizeChange(r.Client,
			map[string]string{
				"observability.open-cluster-management.io/name": mco.GetName(),
				"alertmanager": "observability",
			}, mco.Spec.StorageConfig.AlertmanagerStorageSize)
		if err != nil {
			return &reconcile.Result{}, err
		}
	}

	if isReceiveStorageSizeChanged {
		isReceiveStorageSizeChanged = false
		err := updateStorageSizeChange(r.Client,
			map[string]string{
				"app.kubernetes.io/instance": mco.GetName(),
				"app.kubernetes.io/name":     "thanos-receive",
			}, mco.Spec.StorageConfig.ReceiveStorageSize)
		if err != nil {
			return &reconcile.Result{}, err
		}
	}

	if isCompactStorageSizeChanged {
		isCompactStorageSizeChanged = false
		err := updateStorageSizeChange(r.Client,
			map[string]string{
				"app.kubernetes.io/instance": mco.GetName(),
				"app.kubernetes.io/name":     "thanos-compact",
			}, mco.Spec.StorageConfig.CompactStorageSize)
		if err != nil {
			return &reconcile.Result{}, err
		}
	}

	if isRuleStorageSizeChanged {
		isRuleStorageSizeChanged = false
		err := updateStorageSizeChange(r.Client,
			map[string]string{
				"app.kubernetes.io/instance": mco.GetName(),
				"app.kubernetes.io/name":     "thanos-rule",
			}, mco.Spec.StorageConfig.RuleStorageSize)
		if err != nil {
			return &reconcile.Result{}, err
		}
	}

	if isStoreStorageSizeChanged {
		isStoreStorageSizeChanged = false
		err := updateStorageSizeChange(r.Client,
			map[string]string{
				"app.kubernetes.io/instance": mco.GetName(),
				"app.kubernetes.io/name":     "thanos-store",
			}, mco.Spec.StorageConfig.StoreStorageSize)
		if err != nil {
			return &reconcile.Result{}, err
		}
	}
	return nil, nil
}

func updateStorageSizeChange(c client.Client, matchLabels map[string]string, storageSize string) error {
	pvcList, err := commonutil.GetPVCList(c, config.GetDefaultNamespace(), matchLabels)
	if err != nil {
		return err
	}

	stsList, err := commonutil.GetStatefulSetList(c, config.GetDefaultNamespace(), matchLabels)
	if err != nil {
		return err
	}

	// update pvc directly
	for index, pvc := range pvcList {
		if !pvc.Spec.Resources.Requests.Storage().Equal(resource.MustParse(storageSize)) {
			pvcList[index].Spec.Resources.Requests = corev1.ResourceList{
				corev1.ResourceName(corev1.ResourceStorage): resource.MustParse(storageSize),
			}
			err := c.Update(context.TODO(), &pvcList[index])
			if err != nil {
				return err
			}
			log.Info("Update storage size for PVC", "pvc", pvc.Name)
		}
	}
	// update sts
	for index, sts := range stsList {
		err := c.Delete(context.TODO(), &stsList[index], &client.DeleteOptions{})
		if err != nil && !apierrors.IsNotFound(err) {
			return err
		}
		log.Info("Successfully delete sts due to storage size changed", "sts", sts.Name)
	}
	return nil
}

// GenerateAlertmanagerRoute create route for Alertmanager endpoint
func GenerateAlertmanagerRoute(
	runclient client.Client, scheme *runtime.Scheme,
	mco *mcov1beta2.MultiClusterObservability,
) (*ctrl.Result, error) {
	amGateway := &routev1.Route{
		ObjectMeta: metav1.ObjectMeta{
			Name:      config.AlertmanagerRouteName,
			Namespace: config.GetDefaultNamespace(),
		},
		Spec: routev1.RouteSpec{
			Path: "/api/v2",
			Port: &routev1.RoutePort{
				TargetPort: intstr.FromString("oauth-proxy"),
			},
			To: routev1.RouteTargetReference{
				Kind: "Service",
				Name: config.AlertmanagerServiceName,
			},
			TLS: &routev1.TLSConfig{
				Termination:                   routev1.TLSTerminationReencrypt,
				InsecureEdgeTerminationPolicy: routev1.InsecureEdgeTerminationPolicyRedirect,
			},
		},
	}

	amRouteBYOCaSrt := &corev1.Secret{}
	amRouteBYOCertSrt := &corev1.Secret{}
	err1 := runclient.Get(
		context.TODO(),
		types.NamespacedName{Name: config.AlertmanagerRouteBYOCAName, Namespace: config.GetDefaultNamespace()},
		amRouteBYOCaSrt,
	)
	err2 := runclient.Get(
		context.TODO(),
		types.NamespacedName{Name: config.AlertmanagerRouteBYOCERTName, Namespace: config.GetDefaultNamespace()},
		amRouteBYOCertSrt,
	)

	if err1 == nil && err2 == nil {
		log.Info("BYO CA/Certificate found for the Route of Alertmanager, will using BYO CA/certificate for the Route of Alertmanager")
		amRouteCA, ok := amRouteBYOCaSrt.Data["tls.crt"]
		if !ok {
			return &ctrl.Result{}, cerr.New("invalid BYO CA for the Route of Alertmanager")
		}
		amGateway.Spec.TLS.CACertificate = string(amRouteCA)

		amRouteCert, ok := amRouteBYOCertSrt.Data["tls.crt"]
		if !ok {
			return &ctrl.Result{}, cerr.New("invalid BYO Certificate for the Route of Alertmanager")
		}
		amGateway.Spec.TLS.Certificate = string(amRouteCert)

		amRouteCertKey, ok := amRouteBYOCertSrt.Data["tls.key"]
		if !ok {
			return &ctrl.Result{}, cerr.New("invalid BYO Certificate Key for the Route of Alertmanager")
		}
		amGateway.Spec.TLS.Key = string(amRouteCertKey)
	}

	// Set MultiClusterObservability instance as the owner and controller
	if err := controllerutil.SetControllerReference(mco, amGateway, scheme); err != nil {
		return &ctrl.Result{}, err
	}

	found := &routev1.Route{}
	err := runclient.Get(
		context.TODO(),
		types.NamespacedName{Name: amGateway.Name, Namespace: amGateway.Namespace},
		found,
	)
	if err != nil && apierrors.IsNotFound(err) {
		log.Info(
			"Creating a new route to expose alertmanager",
			"amGateway.Namespace",
			amGateway.Namespace,
			"amGateway.Name",
			amGateway.Name,
		)
		err = runclient.Create(context.TODO(), amGateway)
		if err != nil {
			return &ctrl.Result{}, err
		}
		return nil, nil
	}
	if !reflect.DeepEqual(found.Spec.TLS, amGateway.Spec.TLS) {
		log.Info("Found update for the TLS configuration of the Alertmanager Route, try to update the Route")
		amGateway.ObjectMeta.ResourceVersion = found.ObjectMeta.ResourceVersion
		err = runclient.Update(context.TODO(), amGateway)
		if err != nil {
			return &ctrl.Result{}, err
		}
	}
	return nil, nil
}

// GenerateProxyRoute create route for Proxy endpoint
func GenerateProxyRoute(
	runclient client.Client, scheme *runtime.Scheme,
	mco *mcov1beta2.MultiClusterObservability,
) (*ctrl.Result, error) {
	proxyGateway := &routev1.Route{
		ObjectMeta: metav1.ObjectMeta{
			Name:      config.ProxyRouteName,
			Namespace: config.GetDefaultNamespace(),
		},
		Spec: routev1.RouteSpec{
			Port: &routev1.RoutePort{
				TargetPort: intstr.FromString("https"),
			},
			To: routev1.RouteTargetReference{
				Kind: "Service",
				Name: config.ProxyServiceName,
			},
			TLS: &routev1.TLSConfig{
				Termination:                   routev1.TLSTerminationReencrypt,
				InsecureEdgeTerminationPolicy: routev1.InsecureEdgeTerminationPolicyRedirect,
			},
		},
	}

	proxyRouteBYOCaSrt := &corev1.Secret{}
	proxyRouteBYOCertSrt := &corev1.Secret{}
	err1 := runclient.Get(
		context.TODO(),
		types.NamespacedName{Name: config.ProxyRouteBYOCAName, Namespace: config.GetDefaultNamespace()},
		proxyRouteBYOCaSrt,
	)
	err2 := runclient.Get(
		context.TODO(),
		types.NamespacedName{Name: config.ProxyRouteBYOCERTName, Namespace: config.GetDefaultNamespace()},
		proxyRouteBYOCertSrt,
	)

	if err1 == nil && err2 == nil {
		log.Info("BYO CA/Certificate found for the Route of Proxy, will using BYO CA/certificate for the Route of Proxy")
		proxyRouteCA, ok := proxyRouteBYOCaSrt.Data["tls.crt"]
		if !ok {
			return &ctrl.Result{}, cerr.New("invalid BYO CA for the Route of Proxy")
		}
		proxyGateway.Spec.TLS.CACertificate = string(proxyRouteCA)

		proxyRouteCert, ok := proxyRouteBYOCertSrt.Data["tls.crt"]
		if !ok {
			return &ctrl.Result{}, cerr.New("invalid BYO Certificate for the Route of Proxy")
		}
		proxyGateway.Spec.TLS.Certificate = string(proxyRouteCert)

		proxyRouteCertKey, ok := proxyRouteBYOCertSrt.Data["tls.key"]
		if !ok {
			return &ctrl.Result{}, cerr.New("invalid BYO Certificate Key for the Route of Proxy")
		}
		proxyGateway.Spec.TLS.Key = string(proxyRouteCertKey)
	}

	// Set MultiClusterObservability instance as the owner and controller
	if err := controllerutil.SetControllerReference(mco, proxyGateway, scheme); err != nil {
		return &ctrl.Result{}, err
	}

	found := &routev1.Route{}
	err := runclient.Get(
		context.TODO(),
		types.NamespacedName{Name: proxyGateway.Name, Namespace: proxyGateway.Namespace},
		found,
	)
	if err != nil && apierrors.IsNotFound(err) {
		log.Info(
			"Creating a new route to expose rbac proxy",
			"proxyGateway.Namespace",
			proxyGateway.Namespace,
			"proxyGateway.Name",
			proxyGateway.Name,
		)
		err = runclient.Create(context.TODO(), proxyGateway)
		if err != nil {
			return &ctrl.Result{}, err
		}
		return nil, nil
	}
	if !reflect.DeepEqual(found.Spec.TLS, proxyGateway.Spec.TLS) {
		log.Info("Found update for the TLS configuration of the Proxy Route, try to update the Route")
		proxyGateway.ObjectMeta.ResourceVersion = found.ObjectMeta.ResourceVersion
		err = runclient.Update(context.TODO(), proxyGateway)
		if err != nil {
			return &ctrl.Result{}, err
		}
	}
	return nil, nil
}

// cleanUpClusterScopedResources delete the cluster scoped resources created by the MCO operator
// The cluster scoped resources need to be deleted manually because they don't have ownerrefenence set as the MCO CR
func cleanUpClusterScopedResources(
	r *MultiClusterObservabilityReconciler,
	mco *mcov1beta2.MultiClusterObservability,
) error {
	matchLabels := map[string]string{config.GetCrLabelKey(): mco.Name}
	listOpts := []client.ListOption{
		client.MatchingLabels(matchLabels),
	}

	clusterRoleList := &rbacv1.ClusterRoleList{}
	err := r.Client.List(context.TODO(), clusterRoleList, listOpts...)
	if err != nil {
		return err
	}
	for idx := range clusterRoleList.Items {
		err := r.Client.Delete(context.TODO(), &clusterRoleList.Items[idx], &client.DeleteOptions{})
		if err != nil {
			return err
		}
	}

	clusterRoleBindingList := &rbacv1.ClusterRoleBindingList{}
	err = r.Client.List(context.TODO(), clusterRoleBindingList, listOpts...)
	if err != nil {
		return err
	}
	for idx := range clusterRoleBindingList.Items {
		err := r.Client.Delete(context.TODO(), &clusterRoleBindingList.Items[idx], &client.DeleteOptions{})
		if err != nil {
			return err
		}
	}

	ingressCtlCrdExists := r.CRDMap[config.IngressControllerCRD]
	if ingressCtlCrdExists {
		return DeleteGrafanaOauthClient(r.Client)
	}

	return nil
}

func (r *MultiClusterObservabilityReconciler) ensureOpenShiftNamespaceLabel(ctx context.Context,
	m *mcov1beta2.MultiClusterObservability,
) (reconcile.Result, error) {
	log := logf.FromContext(ctx)
	existingNs := &corev1.Namespace{}
	resNS := m.GetNamespace()
	if resNS == "" {
		resNS = config.GetDefaultNamespace()
	}

	err := r.Client.Get(ctx, types.NamespacedName{Name: resNS}, existingNs)
	if err != nil || apierrors.IsNotFound(err) {
		log.Error(err, fmt.Sprintf("Failed to find namespace for Multicluster Operator: %s", resNS))
		return reconcile.Result{Requeue: true}, err
	}

	if len(existingNs.ObjectMeta.Labels) == 0 {
		existingNs.ObjectMeta.Labels = make(map[string]string)
	}

	if _, ok := existingNs.ObjectMeta.Labels[config.OpenShiftClusterMonitoringlabel]; !ok {
		log.Info(fmt.Sprintf("Adding label: %s to namespace: %s", config.OpenShiftClusterMonitoringlabel, resNS))
		existingNs.ObjectMeta.Labels[config.OpenShiftClusterMonitoringlabel] = "true"

		err = r.Client.Update(ctx, existingNs)
		if err != nil {
			log.Error(err, fmt.Sprintf("Failed to update namespace for MultiClusterHub: %s with the label: %s",
				m.GetNamespace(), config.OpenShiftClusterMonitoringlabel))
			return reconcile.Result{Requeue: true}, err
		}
	}

	return reconcile.Result{}, nil
}

func (r *MultiClusterObservabilityReconciler) deleteSpecificPrometheusRule(ctx context.Context) error {
	promRule := &monitoringv1.PrometheusRule{}
	err := r.Client.Get(ctx, client.ObjectKey{
		Name:      "acm-observability-alert-rules",
		Namespace: "openshift-monitoring",
	}, promRule)
	if err == nil {
		err = r.Client.Delete(ctx, promRule)
		if err != nil {
			log.Error(err, "Failed to delete PrometheusRule in openshift-monitoring namespace")
			return err
		}
		log.Info("Deleted PrometheusRule from openshift-monitoring namespace")
	} else if !apierrors.IsNotFound(err) {
		log.Error(err, "Failed to fetch PrometheusRule")
		return err
	}

	return nil
}

func (r *MultiClusterObservabilityReconciler) deleteServiceMonitorInOpenshiftMonitoringNamespace(ctx context.Context) error {
	serviceMonitorList := &monitoringv1.ServiceMonitorList{}
	err := r.Client.List(ctx, serviceMonitorList, client.InNamespace("openshift-monitoring"))
	if !apierrors.IsNotFound(err) && err != nil {
		log.Error(err, "Failed to fetch ServiceMonitors")
		return err
	}

	for _, sm := range serviceMonitorList.Items {
		if strings.HasPrefix(sm.Name, "observability-") {
			err = r.Client.Delete(ctx, sm)
			if err != nil {
				log.Error(err, "Failed to delete ServiceMonitor", "ServiceMonitorName", sm.Name)
				return err
			}
			log.Info("Deleted ServiceMonitor", "ServiceMonitorName", sm.Name)
		}
	}
	return nil
}

func newMCOACRDEventHandler(c client.Client) handler.EventHandler {
	return handler.EnqueueRequestsFromMapFunc(
		func(ctx context.Context, obj client.Object) []reconcile.Request {
			var reqs []reconcile.Request

			var isDependency bool
			if slices.Contains(config.GetMCOASupportedCRDNames(), obj.GetName()) {
				isDependency = true
			}

			if !isDependency {
				return reqs
			}

			mcos := &mcov1beta2.MultiClusterObservabilityList{}
			err := c.List(ctx, mcos, &client.ListOptions{})
			if err != nil {
				return nil
			}

			for _, mco := range mcos.Items {
				reqs = append(reqs, reconcile.Request{
					NamespacedName: types.NamespacedName{
						Name:      mco.GetName(),
						Namespace: mco.GetNamespace(),
					},
				})
			}

			return reqs
		},
	)
}<|MERGE_RESOLUTION|>--- conflicted
+++ resolved
@@ -161,25 +161,6 @@
 	// start to update mco status
 	StartStatusUpdate(r.Client, instance)
 
-<<<<<<< HEAD
-	//if _, ok := os.LookupEnv("UNIT_TEST"); !ok {
-	//	crdClient, err := operatorsutil.GetOrCreateCRDClient()
-	//	if err != nil {
-	//		return ctrl.Result{}, fmt.Errorf("failed to get or create CRD client: %w", err)
-	//	}
-	//	mcghCrdExists, err := operatorsutil.CheckCRDExist(crdClient, config.MCGHCrdName)
-	//	if err != nil {
-	//		return ctrl.Result{}, fmt.Errorf("failed to check for CRD %s: %w", config.MCGHCrdName, err)
-	//	}
-	//	if mcghCrdExists {
-	//		// Do not start the MCO if the MCGH CRD exists
-	//		reqLogger.Info("MCGH CRD exists, Observability is not supported")
-	//		return ctrl.Result{}, nil
-	//	}
-	//}
-
-=======
->>>>>>> e0b95e78
 	ingressCtlCrdExists := r.CRDMap[config.IngressControllerCRD]
 	if _, ok := os.LookupEnv("UNIT_TEST"); !ok {
 		// start placement controller
