--- conflicted
+++ resolved
@@ -147,20 +147,7 @@
 	// start to update mco status
 	StartStatusUpdate(r.Client, instance)
 
-<<<<<<< HEAD
 	if _, ok := os.LookupEnv("UNIT_TEST"); !ok {
-		crdClient, err := operatorsutil.GetOrCreateCRDClient()
-		if err != nil {
-			return ctrl.Result{}, err
-		}
-=======
-	crdClient, err := operatorsutil.GetOrCreateCRDClient()
-	if err != nil {
-		return ctrl.Result{}, err
-	}
-
-	if _, ok := os.LookupEnv("UNIT_TEST"); !ok {
->>>>>>> b3e5ded9
 		mcghCrdExists, err := operatorsutil.CheckCRDExist(crdClient, config.MCGHCrdName)
 		if err != nil {
 			return ctrl.Result{}, err
