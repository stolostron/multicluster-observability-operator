// Copyright (c) 2021 Red Hat, Inc.
// Copyright Contributors to the Open Cluster Management project

package multiclusterobservability

import (
	"context"
	"k8s.io/apimachinery/pkg/api/errors"
	"os"
	"path"
	"strings"
	"testing"
	"time"

	configv1 "github.com/openshift/api/config/v1"
	oauthv1 "github.com/openshift/api/oauth/v1"
	routev1 "github.com/openshift/api/route/v1"
	observatoriumv1alpha1 "github.com/stolostron/observatorium-operator/api/v1alpha1"
	"go.uber.org/zap/zapcore"
	"gopkg.in/yaml.v2"
	appsv1 "k8s.io/api/apps/v1"
	corev1 "k8s.io/api/core/v1"
	apiextensionsv1beta1 "k8s.io/apiextensions-apiserver/pkg/apis/apiextensions/v1beta1"
	"k8s.io/apimachinery/pkg/api/errors"
	"k8s.io/apimachinery/pkg/api/resource"
	metav1 "k8s.io/apimachinery/pkg/apis/meta/v1"
	v1 "k8s.io/apimachinery/pkg/apis/meta/v1"
	"k8s.io/apimachinery/pkg/runtime"
	"k8s.io/apimachinery/pkg/types"
	"k8s.io/client-go/kubernetes/scheme"
	_ "k8s.io/client-go/plugin/pkg/client/auth/gcp"
	ctrl "sigs.k8s.io/controller-runtime"
	"sigs.k8s.io/controller-runtime/pkg/client/fake"
	"sigs.k8s.io/controller-runtime/pkg/log/zap"
	migrationv1alpha1 "sigs.k8s.io/kube-storage-version-migrator/pkg/apis/migration/v1alpha1"

	mchv1 "github.com/stolostron/multiclusterhub-operator/api/v1"

	mcoshared "github.com/stolostron/multicluster-observability-operator/operators/multiclusterobservability/api/shared"
	mcov1beta2 "github.com/stolostron/multicluster-observability-operator/operators/multiclusterobservability/api/v1beta2"
	"github.com/stolostron/multicluster-observability-operator/operators/multiclusterobservability/pkg/config"
	"github.com/stolostron/multicluster-observability-operator/operators/multiclusterobservability/pkg/rendering/templates"
	addonv1alpha1 "open-cluster-management.io/api/addon/v1alpha1"
	clusterv1 "open-cluster-management.io/api/cluster/v1"
)

func init() {
	opts := zap.Options{
		Development: true,
		TimeEncoder: zapcore.ISO8601TimeEncoder,
	}
	ctrl.SetLogger(zap.New(zap.UseDevMode(true), zap.UseFlagOptions(&opts), zap.WriteTo(os.Stdout)))
	os.Setenv("UNIT_TEST", "true")
}

func newTestCert(name string, namespace string) *corev1.Secret {
	return &corev1.Secret{
		ObjectMeta: metav1.ObjectMeta{
			Name:      name,
			Namespace: namespace,
		},
		Data: map[string][]byte{
			"ca.crt":  []byte("test-ca-crt"),
			"tls.crt": []byte("test-tls-crt"),
			"tls.key": []byte("test-tls-key"),
		},
	}
}

var testImagemanifestsMap = map[string]string{
	"endpoint_monitoring_operator": "test.io/endpoint-monitoring:test",
	"grafana":                      "test.io/origin-grafana:test",
	"grafana_dashboard_loader":     "test.io/grafana-dashboard-loader:test",
	"management_ingress":           "test.io/management-ingress:test",
	"observatorium":                "test.io/observatorium:test",
	"observatorium_operator":       "test.io/observatorium-operator:test",
	"prometheus_alertmanager":      "test.io/prometheus-alertmanager:test",
	"prometheus-config-reloader":   "test.io/configmap-reloader:test",
	"rbac_query_proxy":             "test.io/rbac-query-proxy:test",
	"thanos":                       "test.io/thanos:test",
	"thanos_receive_controller":    "test.io/thanos_receive_controller:test",
}

func newTestImageManifestsConfigMap(namespace, version string) *corev1.ConfigMap {
	return &corev1.ConfigMap{
		ObjectMeta: metav1.ObjectMeta{
			Name:      config.ImageManifestConfigMapNamePrefix + version,
			Namespace: namespace,
			Labels: map[string]string{
				config.OCMManifestConfigMapTypeLabelKey:    config.OCMManifestConfigMapTypeLabelValue,
				config.OCMManifestConfigMapVersionLabelKey: version,
			},
		},
		Data: testImagemanifestsMap,
	}
}

func newMCHInstanceWithVersion(namespace, version string) *mchv1.MultiClusterHub {
	return &mchv1.MultiClusterHub{
		ObjectMeta: metav1.ObjectMeta{
			Name:      "test",
			Namespace: namespace,
		},
		Spec: mchv1.MultiClusterHubSpec{},
		Status: mchv1.MultiClusterHubStatus{
			CurrentVersion: version,
			DesiredVersion: version,
		},
	}
}

func TestLabelsForMultiClusterMonitoring(t *testing.T) {
	lab := labelsForMultiClusterMonitoring("test")

	value, _ := lab["observability.open-cluster-management.io/name"]
	if value != "test" {
		t.Errorf("value (%v) is not the expected (test)", value)
	}
}

func createObservatoriumAPIService(name, namespace string) *corev1.Service {
	return &corev1.Service{
		TypeMeta: metav1.TypeMeta{
			APIVersion: "v1",
			Kind:       "Service",
		},
		ObjectMeta: metav1.ObjectMeta{
			Name:      name + "-observatorium-api",
			Namespace: namespace,
			Labels: map[string]string{
				"app.kubernetes.io/component": "api",
				"app.kubernetes.io/instance":  name,
			},
		},
		Spec: corev1.ServiceSpec{},
	}
}

func newClusterManagementAddon() *addonv1alpha1.ClusterManagementAddOn {
	return &addonv1alpha1.ClusterManagementAddOn{
		TypeMeta: metav1.TypeMeta{
			APIVersion: addonv1alpha1.SchemeGroupVersion.String(),
			Kind:       "ClusterManagementAddOn",
		},
		ObjectMeta: metav1.ObjectMeta{
			Name: "ObservabilityController",
		},
		Spec: addonv1alpha1.ClusterManagementAddOnSpec{
			AddOnMeta: addonv1alpha1.AddOnMeta{
				DisplayName: "ObservabilityController",
				Description: "ObservabilityController Description",
			},
			AddOnConfiguration: addonv1alpha1.ConfigCoordinates{
				CRDName: "observabilityaddons.observability.open-cluster-management.io",
			},
		},
	}
}

func createReadyStatefulSet(name, namespace, statefulSetName string) *appsv1.StatefulSet {
	return &appsv1.StatefulSet{
		TypeMeta: metav1.TypeMeta{
			APIVersion: "apps/v1",
			Kind:       "StatefulSet",
		},
		ObjectMeta: metav1.ObjectMeta{
			Name:      statefulSetName,
			Namespace: namespace,
			Labels: map[string]string{
				"observability.open-cluster-management.io/name": name,
			},
		},
		Status: appsv1.StatefulSetStatus{
			ReadyReplicas: 1,
			Replicas:      1,
		},
	}
}

func createFailedStatefulSet(name, namespace, statefulSetName string) *appsv1.StatefulSet {
	return &appsv1.StatefulSet{
		TypeMeta: metav1.TypeMeta{
			APIVersion: "apps/v1",
			Kind:       "StatefulSet",
		},
		ObjectMeta: metav1.ObjectMeta{
			Name:      statefulSetName,
			Namespace: namespace,
			Labels: map[string]string{
				"observability.open-cluster-management.io/name": name,
			},
		},
		Status: appsv1.StatefulSetStatus{
			ReadyReplicas: 0,
		},
	}
}

func createReadyDeployment(name, namespace string) *appsv1.Deployment {
	return &appsv1.Deployment{
		TypeMeta: metav1.TypeMeta{
			APIVersion: "apps/v1",
			Kind:       "Deployment",
		},
		ObjectMeta: metav1.ObjectMeta{
			Name:      name,
			Namespace: namespace,
			Labels: map[string]string{
				"app.kubernetes.io/component":                   "api",
				"app.kubernetes.io/instance":                    name,
				"observability.open-cluster-management.io/name": name,
			},
		},
		Status: appsv1.DeploymentStatus{
			ReadyReplicas:     1,
			AvailableReplicas: 1,
			Replicas:          1,
		},
	}
}

func createFailedDeployment(name, namespace string) *appsv1.Deployment {
	return &appsv1.Deployment{
		TypeMeta: metav1.TypeMeta{
			APIVersion: "apps/v1",
			Kind:       "Deployment",
		},
		ObjectMeta: metav1.ObjectMeta{
			Name:      name,
			Namespace: namespace,
			Labels: map[string]string{
				"app.kubernetes.io/component":                   "api",
				"app.kubernetes.io/instance":                    name,
				"observability.open-cluster-management.io/name": name,
			},
		},
		Status: appsv1.DeploymentStatus{
			ReadyReplicas: 0,
		},
	}
}

func createClusterVersion() *configv1.ClusterVersion {
	return &configv1.ClusterVersion{
		ObjectMeta: metav1.ObjectMeta{Name: "version"},
		Spec: configv1.ClusterVersionSpec{
			ClusterID: configv1.ClusterID("xxx-xxxxxx-xxxx"),
		},
	}
}

func createMultiClusterHubCRD() *apiextensionsv1beta1.CustomResourceDefinition {
	return &apiextensionsv1beta1.CustomResourceDefinition{
		ObjectMeta: metav1.ObjectMeta{Name: config.MCHCrdName},
		Spec: apiextensionsv1beta1.CustomResourceDefinitionSpec{
			Scope:      apiextensionsv1beta1.NamespaceScoped,
			Conversion: &apiextensionsv1beta1.CustomResourceConversion{Strategy: apiextensionsv1beta1.NoneConverter},
			Group:      "operator.open-cluster-management.io",
			Names: apiextensionsv1beta1.CustomResourceDefinitionNames{
				Kind:       "MultiClusterHub",
				ListKind:   "MultiClusterHubList",
				Plural:     "multiclusterhubs",
				ShortNames: []string{"mch"},
				Singular:   "multiclusterhub",
			},
			Version: "v1",
			Versions: []apiextensionsv1beta1.CustomResourceDefinitionVersion{
				{Name: "v1", Storage: true, Served: true},
			},
		},
	}
}

func TestMultiClusterMonitoringCRUpdate(t *testing.T) {
	var (
		name      = "monitoring"
		namespace = config.GetDefaultNamespace()
	)

	wd, err := os.Getwd()
	if err != nil {
		t.Fatalf("Failed to get work dir: (%v)", err)
	}
	testManifestsPath := path.Join(wd, "../../tests/manifests")
	os.Setenv("TEMPLATES_PATH", testManifestsPath)

	// A MultiClusterObservability object with metadata and spec.
	mco := &mcov1beta2.MultiClusterObservability{
		TypeMeta: metav1.TypeMeta{Kind: "MultiClusterObservability"},
		ObjectMeta: metav1.ObjectMeta{
			Name: name,
			Annotations: map[string]string{
				config.AnnotationKeyImageTagSuffix: "tag",
			},
		},
		Spec: mcov1beta2.MultiClusterObservabilitySpec{
			StorageConfig: &mcov1beta2.StorageConfig{
				MetricObjectStorage: &mcoshared.PreConfiguredStorage{
					Key:  "test",
					Name: "test",
				},
				StorageClass:            "gp2",
				AlertmanagerStorageSize: "1Gi",
				CompactStorageSize:      "1Gi",
				RuleStorageSize:         "1Gi",
				ReceiveStorageSize:      "1Gi",
				StoreStorageSize:        "1Gi",
			},
			ObservabilityAddonSpec: &mcoshared.ObservabilityAddonSpec{
				EnableMetrics: false,
			},
		},
	}

	// Register operator types with the runtime scheme.
	s := scheme.Scheme
	mcov1beta2.SchemeBuilder.AddToScheme(s)
	observatoriumv1alpha1.AddToScheme(s)
	routev1.AddToScheme(s)
	oauthv1.AddToScheme(s)
	clusterv1.AddToScheme(s)
	addonv1alpha1.AddToScheme(s)
	migrationv1alpha1.SchemeBuilder.AddToScheme(s)

	svc := createObservatoriumAPIService(name, namespace)
	serverCACerts := newTestCert(config.ServerCACerts, namespace)
	clientCACerts := newTestCert(config.ClientCACerts, namespace)
	grafanaCert := newTestCert(config.GrafanaCerts, namespace)
	serverCert := newTestCert(config.ServerCerts, namespace)
	//byo case for proxy
	proxyRouteBYOCACerts := newTestCert(config.ProxyRouteBYOCAName, namespace)
	proxyRouteBYOCert := newTestCert(config.ProxyRouteBYOCERTName, namespace)
	// byo case for the alertmanager route
	testAmRouteBYOCaSecret := newTestCert(config.AlertmanagerRouteBYOCAName, namespace)
	testAmRouteBYOCertSecret := newTestCert(config.AlertmanagerRouteBYOCERTName, namespace)
	clustermgmtAddon := newClusterManagementAddon()

	objs := []runtime.Object{mco, svc, serverCACerts, clientCACerts, proxyRouteBYOCACerts, grafanaCert, serverCert,
		testAmRouteBYOCaSecret, testAmRouteBYOCertSecret, proxyRouteBYOCert, clustermgmtAddon}
	// Create a fake client to mock API calls.
	cl := fake.NewFakeClient(objs...)

	// Create a ReconcileMemcached object with the scheme and fake client.
	r := &MultiClusterObservabilityReconciler{Client: cl, Scheme: s, CRDMap: map[string]bool{config.IngressControllerCRD: true}}
	config.SetMonitoringCRName(name)
	// Mock request to simulate Reconcile() being called on an event for a
	// watched resource .
	req := ctrl.Request{
		NamespacedName: types.NamespacedName{
			Name: name,
		},
	}

	err = cl.Create(context.TODO(), createSecret("test", "test", namespace))
	if err != nil {
		t.Fatalf("Failed to create secret: (%v)", err)
	}

	// Create empty client
	_, err = r.Reconcile(context.TODO(), req)
	if err != nil {
		t.Fatalf("reconcile: (%v)", err)
	}
	//wait for update status
	time.Sleep(1 * time.Second)

	updatedMCO := &mcov1beta2.MultiClusterObservability{}
	err = cl.Get(context.TODO(), req.NamespacedName, updatedMCO)
	if err != nil {
		t.Fatalf("Failed to get MultiClusterObservability: (%v)", err)
	}

	status := findStatusCondition(updatedMCO.Status.Conditions, "Failed")
	if status == nil || status.Reason != "ObjectStorageSecretNotFound" {
		t.Errorf("Failed to get correct MCO status, expect Failed")
	}

	amRoute := &routev1.Route{}
	err = cl.Get(context.TODO(), types.NamespacedName{
		Name:      config.AlertmanagerRouteName,
		Namespace: namespace,
	}, amRoute)
	if err != nil {
		t.Fatalf("Failed to get alertmanager's route: (%v)", err)
	}
	// check the BYO certificate for alertmanager's route
	if amRoute.Spec.TLS.CACertificate != "test-tls-crt" ||
		amRoute.Spec.TLS.Certificate != "test-tls-crt" ||
		amRoute.Spec.TLS.Key != "test-tls-key" {
		t.Fatalf("incorrect certificate for alertmanager's route")
	}

	// backup label test for Secret
	req2 := ctrl.Request{
		NamespacedName: types.NamespacedName{
			Name:      "test",
			Namespace: namespace,
		},
	}

	_, err = r.Reconcile(context.TODO(), req2)
	if err != nil {
		t.Fatalf("reconcile: (%v)", err)
	}
	//wait for update status
	time.Sleep(1 * time.Second)

	updatedObjectStoreSecret := &corev1.Secret{}
	err = r.Client.Get(context.TODO(), req2.NamespacedName, updatedObjectStoreSecret)
	if err != nil {
		t.Fatalf("backup Failed to get ObjectStore secret (%v)", err)
	}

	if _, ok := updatedObjectStoreSecret.Labels[config.BackupLabelName]; !ok {
		t.Fatalf("Missing backup label on: (%v)", updatedObjectStoreSecret)
	}

	// backup label test for Configmap
	err = cl.Create(context.TODO(), &corev1.ConfigMap{
		ObjectMeta: metav1.ObjectMeta{
			Name:      config.AlertRuleCustomConfigMapName,
			Namespace: namespace,
		},
	})
	if err != nil {
		t.Fatalf("Failed to create configmap: (%v)", err)
	}

	req2 = ctrl.Request{
		NamespacedName: types.NamespacedName{
			Name:      config.AlertRuleCustomConfigMapName,
			Namespace: namespace,
		},
	}

	_, err = r.Reconcile(context.TODO(), req2)
	if err != nil {
		t.Fatalf("reconcile: (%v)", err)
	}
	//wait for update status
	time.Sleep(1 * time.Second)

	updatedConfigmap := &corev1.ConfigMap{}
	err = r.Client.Get(context.TODO(), req2.NamespacedName, updatedConfigmap)
	if err != nil {
		t.Fatalf("backup Failed to get configmap (%v)", err)
	}

	if _, ok := updatedConfigmap.Labels[config.BackupLabelName]; !ok {
		t.Fatalf("Missing backup label on: (%v)", updatedConfigmap)
	}

	updatedMCO = &mcov1beta2.MultiClusterObservability{}
	err = r.Client.Get(context.TODO(), req.NamespacedName, updatedMCO)
	if err != nil {
		t.Fatalf("Failed to get MultiClusterObservability: (%v)", err)
	}
	status = findStatusCondition(updatedMCO.Status.Conditions, "Failed")
	if status == nil || status.Reason != "DeploymentNotFound" {
		t.Errorf("Failed to get correct MCO status, expect Failed")
	}
	expectedDeploymentNames := getExpectedDeploymentNames()
	for _, deployName := range expectedDeploymentNames {
		deploy := createReadyDeployment(deployName, namespace)
		err = cl.Get(context.TODO(), types.NamespacedName{Name: deploy.Name, Namespace: deploy.Namespace}, deploy)
		if errors.IsNotFound(err) {
			t.Log(err)
			err = cl.Create(context.TODO(), deploy)
			if err != nil {
				t.Fatalf("Failed to create deployment %s: %v", deployName, err)
			}
		}
	}

	_, err = r.Reconcile(context.TODO(), req)
	if err != nil {
		t.Fatalf("reconcile: (%v)", err)
	}
	//wait for update status
	time.Sleep(1 * time.Second)

	updatedMCO = &mcov1beta2.MultiClusterObservability{}
	err = r.Client.Get(context.TODO(), req.NamespacedName, updatedMCO)
	if err != nil {
		t.Fatalf("Failed to get MultiClusterObservability: (%v)", err)
	}
	status = findStatusCondition(updatedMCO.Status.Conditions, "Failed")
	if status == nil || status.Reason != "StatefulSetNotFound" {
		t.Errorf("Failed to get correct MCO status, expect Failed")
	}

	expectedStatefulSetNames := getExpectedStatefulSetNames()
	for _, statefulName := range expectedStatefulSetNames {
		deploy := createReadyStatefulSet(name, namespace, statefulName)
		err = cl.Get(context.TODO(), types.NamespacedName{Name: deploy.Name, Namespace: deploy.Namespace}, deploy)
		if errors.IsNotFound(err) {
<<<<<<< HEAD
=======
			t.Log(err)
>>>>>>> 03f44113
			err = cl.Create(context.TODO(), deploy)
			if err != nil {
				t.Fatalf("Failed to create stateful set %s: %v", statefulName, err)
			}
		}
	}

	result, err := r.Reconcile(context.TODO(), req)
	if err != nil {
		t.Fatalf("reconcile: (%v)", err)
	}

	if result.Requeue {
		_, err = r.Reconcile(context.TODO(), req)
		if err != nil {
			t.Fatalf("reconcile: (%v)", err)
		}
	}
	//wait for update status
	time.Sleep(1 * time.Second)

	updatedMCO = &mcov1beta2.MultiClusterObservability{}
	err = r.Client.Get(context.TODO(), req.NamespacedName, updatedMCO)
	if err != nil {
		t.Fatalf("Failed to get MultiClusterObservability: (%v)", err)
	}

	status = findStatusCondition(updatedMCO.Status.Conditions, "Ready")
	if status == nil || status.Reason != "Ready" {
		t.Errorf("Failed to get correct MCO status, expect Ready")
	}

	status = findStatusCondition(updatedMCO.Status.Conditions, "MetricsDisabled")
	if status == nil || status.Reason != "MetricsDisabled" {
		t.Errorf("Failed to get correct MCO status, expect MetricsDisabled")
	}

	// test MetricsDisabled status
	err = cl.Delete(context.TODO(), mco)
	if err != nil {
		t.Fatalf("Failed to delete mco: (%v)", err)
	}
	// reconcile to make sure the finalizer of the mco cr is deleted
	_, err = r.Reconcile(context.TODO(), req)
	if err != nil {
		t.Fatalf("reconcile: (%v)", err)
	}

	// wait for the stop status update channel is closed
	time.Sleep(1 * time.Second)

	mco.Spec.ObservabilityAddonSpec.EnableMetrics = true
	mco.ObjectMeta.ResourceVersion = ""
	err = cl.Create(context.TODO(), mco)
	if err != nil {
		t.Fatalf("Failed to create mco: (%v)", err)
	}
	_, err = r.Reconcile(context.TODO(), req)
	if err != nil {
		t.Fatalf("reconcile: (%v)", err)
	}
	//wait for update status
	time.Sleep(1 * time.Second)

	updatedMCO = &mcov1beta2.MultiClusterObservability{}
	err = r.Client.Get(context.TODO(), req.NamespacedName, updatedMCO)
	if err != nil {
		t.Fatalf("Failed to get MultiClusterObservability: (%v)", err)
	}

	status = findStatusCondition(updatedMCO.Status.Conditions, "MetricsDisabled")
	if status != nil {
		t.Errorf("Should have not MetricsDisabled status")
	}

	// test StatefulSetNotReady status
	err = cl.Delete(context.TODO(), createReadyStatefulSet(
		name,
		namespace,
		config.GetOperandNamePrefix()+"alertmanager"))
	if err != nil {
		t.Fatalf("Failed to delete alertmanager: (%v)", err)
	}
	failedAlertManager := createFailedStatefulSet(
		name,
		namespace,
		config.GetOperandNamePrefix()+"alertmanager")
	err = cl.Create(context.TODO(), failedAlertManager)
	if err != nil {
		t.Fatalf("Failed to create alertmanager: (%v)", err)
	}
	_, err = r.Reconcile(context.TODO(), req)
	if err != nil {
		t.Fatalf("reconcile: (%v)", err)
	}
	//wait for update status
	time.Sleep(1 * time.Second)

	updatedMCO = &mcov1beta2.MultiClusterObservability{}
	err = r.Client.Get(context.TODO(), req.NamespacedName, updatedMCO)
	if err != nil {
		t.Fatalf("Failed to get MultiClusterObservability: (%v)", err)
	}

	status = findStatusCondition(updatedMCO.Status.Conditions, "Ready")
	if status == nil || status.Reason != "Ready" {
		t.Errorf("Failed to get correct MCO status, expect Ready")
	}

	// test DeploymentNotReady status
	err = cl.Delete(context.TODO(), createReadyDeployment(config.GetOperandNamePrefix()+"rbac-query-proxy", namespace))
	if err != nil {
		t.Fatalf("Failed to delete rbac-query-proxy: (%v)", err)
	}
	err = cl.Delete(context.TODO(), failedAlertManager)
	if err != nil {
		t.Fatalf("Failed to delete alertmanager: (%v)", err)
	}
	err = cl.Create(context.TODO(), createReadyStatefulSet(
		name,
		namespace,
		config.GetOperandNamePrefix()+"alertmanager"))
	if err != nil {
		t.Fatalf("Failed to delete alertmanager: (%v)", err)
	}

	failedRbacProxy := createFailedDeployment("rbac-query-proxy", namespace)
	err = cl.Create(context.TODO(), failedRbacProxy)
	if err != nil {
		t.Fatalf("Failed to create rbac-query-proxy: (%v)", err)
	}
	_, err = r.Reconcile(context.TODO(), req)
	if err != nil {
		t.Fatalf("reconcile: (%v)", err)
	}
	//wait for update status
	time.Sleep(1 * time.Second)

	updatedMCO = &mcov1beta2.MultiClusterObservability{}
	err = r.Client.Get(context.TODO(), req.NamespacedName, updatedMCO)
	if err != nil {
		t.Fatalf("Failed to get MultiClusterObservability: (%v)", err)
	}

	status = findStatusCondition(updatedMCO.Status.Conditions, "Ready")
	if status == nil || status.Reason != "Ready" {
		t.Errorf("Failed to get correct MCO status, expect Ready")
	}

	//Test finalizer
	mco.ObjectMeta.DeletionTimestamp = &v1.Time{Time: time.Now()}
	mco.ObjectMeta.Finalizers = []string{resFinalizer, "test-finalizerr"}
	mco.ObjectMeta.ResourceVersion = updatedMCO.ObjectMeta.ResourceVersion
	err = cl.Update(context.TODO(), mco)
	if err != nil {
		t.Fatalf("Failed to update MultiClusterObservability: (%v)", err)
	}
	_, err = r.Reconcile(context.TODO(), req)
	if err != nil {
		t.Fatalf("reconcile for finalizer: (%v)", err)
	}

}

func TestImageReplaceForMCO(t *testing.T) {
	var (
		name      = "test-monitoring"
		namespace = config.GetDefaultNamespace()
		version   = "2.3.0"
	)

	wd, err := os.Getwd()
	if err != nil {
		t.Fatalf("Failed to get work dir: (%v)", err)
	}
	os.MkdirAll(path.Join(wd, "../../tests"), 0755)
	testManifestsPath := path.Join(wd, "../../tests/manifests")
	manifestsPath := path.Join(wd, "../../manifests")
	os.Setenv("TEMPLATES_PATH", testManifestsPath)
	templates.ResetTemplates()
	err = os.Symlink(manifestsPath, testManifestsPath)
	if err != nil {
		t.Fatalf("Failed to create symbollink(%s) to(%s) for the test manifests: (%v)", testManifestsPath, manifestsPath, err)
	}

	// A MultiClusterObservability object with metadata and spec.
	mco := &mcov1beta2.MultiClusterObservability{
		TypeMeta: metav1.TypeMeta{Kind: "MultiClusterObservability"},
		ObjectMeta: metav1.ObjectMeta{
			Name: name,
		},
		Spec: mcov1beta2.MultiClusterObservabilitySpec{
			StorageConfig: &mcov1beta2.StorageConfig{
				MetricObjectStorage: &mcoshared.PreConfiguredStorage{
					Key:  "test",
					Name: "test",
				},
				StorageClass:            "gp2",
				AlertmanagerStorageSize: "1Gi",
				CompactStorageSize:      "1Gi",
				RuleStorageSize:         "1Gi",
				ReceiveStorageSize:      "1Gi",
				StoreStorageSize:        "1Gi",
			},
			ObservabilityAddonSpec: &mcoshared.ObservabilityAddonSpec{
				EnableMetrics: false,
			},
		},
	}

	// Register operator types with the runtime scheme.
	s := scheme.Scheme
	mcov1beta2.SchemeBuilder.AddToScheme(s)
	observatoriumv1alpha1.AddToScheme(s)
	routev1.AddToScheme(s)
	oauthv1.AddToScheme(s)
	clusterv1.AddToScheme(s)
	addonv1alpha1.AddToScheme(s)
	mchv1.SchemeBuilder.AddToScheme(s)
	migrationv1alpha1.SchemeBuilder.AddToScheme(s)

	observatoriumAPIsvc := createObservatoriumAPIService(name, namespace)
	serverCACerts := newTestCert(config.ServerCACerts, namespace)
	clientCACerts := newTestCert(config.ClientCACerts, namespace)
	grafanaCert := newTestCert(config.GrafanaCerts, namespace)
	serverCert := newTestCert(config.ServerCerts, namespace)
	// create the image manifest configmap
	testMCHInstance := newMCHInstanceWithVersion(config.GetMCONamespace(), version)
	imageManifestsCM := newTestImageManifestsConfigMap(config.GetMCONamespace(), version)
	// byo case for the alertmanager route
	testAmRouteBYOCaSecret := newTestCert(config.AlertmanagerRouteBYOCAName, namespace)
	testAmRouteBYOCertSecret := newTestCert(config.AlertmanagerRouteBYOCERTName, namespace)
	clustermgmtAddon := newClusterManagementAddon()

	objs := []runtime.Object{mco, observatoriumAPIsvc, serverCACerts, clientCACerts, grafanaCert, serverCert,
		testMCHInstance, imageManifestsCM, testAmRouteBYOCaSecret, testAmRouteBYOCertSecret, clustermgmtAddon}
	// Create a fake client to mock API calls.
	cl := fake.NewFakeClient(objs...)

	// Create a ReconcileMemcached object with the scheme and fake client.
	r := &MultiClusterObservabilityReconciler{Client: cl, Scheme: s, CRDMap: map[string]bool{config.MCHCrdName: true, config.IngressControllerCRD: true}}
	config.SetMonitoringCRName(name)

	// Mock request to simulate Reconcile() being called on an event for a watched resource .
	req := ctrl.Request{
		NamespacedName: types.NamespacedName{
			Name:      config.MCHUpdatedRequestName,
			Namespace: config.GetMCONamespace(),
		},
	}

	// set the image manifests map for testing
	config.SetImageManifests(testImagemanifestsMap)

	// trigger another reconcile for MCH update event
	_, err = r.Reconcile(context.TODO(), req)
	if err != nil {
		t.Fatalf("reconcile: (%v)", err)
	}

	//wait for update status
	time.Sleep(1 * time.Second)

	expectedDeploymentNames := []string{
		config.GetOperandNamePrefix() + config.Grafana,
		config.GetOperandNamePrefix() + config.ObservatoriumOperator,
		config.GetOperandNamePrefix() + config.RBACQueryProxy,
	}
	for _, deployName := range expectedDeploymentNames {
		deploy := &appsv1.Deployment{}
		err = cl.Get(context.TODO(), types.NamespacedName{
			Name:      deployName,
			Namespace: namespace,
		}, deploy)
		if err != nil {
			t.Fatalf("Failed to get deployment %s: %v", deployName, err)
		}
		for _, container := range deploy.Spec.Template.Spec.Containers {
			imageKey := strings.ReplaceAll(container.Name, "-", "_")
			switch container.Name {
			case "oauth-proxy":
				// TODO: add oauth-proxy image to image manifests
				continue
			case "grafana-proxy":
				continue
			case "config-reloader":
				imageKey = "prometheus-config-reloader"
			}
			imageValue, exists := testImagemanifestsMap[imageKey]
			if !exists {
				t.Fatalf("The image key(%s) for the container(%s) doesn't exist in the deployment(%s)", imageKey, container.Name, deployName)
			}
			if imageValue != container.Image {
				t.Fatalf("The image(%s) for the container(%s) in the deployment(%s) should be replaced with the one(%s) in the image manifests", container.Image, container.Name, deployName, imageValue)
			}
		}
	}

	expectedStatefulSetNames := []string{
		config.GetOperandNamePrefix() + config.Alertmanager,
	}
	for _, statefulName := range expectedStatefulSetNames {
		sts := &appsv1.StatefulSet{}
		err = cl.Get(context.TODO(), types.NamespacedName{
			Name:      statefulName,
			Namespace: namespace,
		}, sts)
		if err != nil {
			t.Fatalf("Failed to get statefulset %s: %v", statefulName, err)
		}
		for _, container := range sts.Spec.Template.Spec.Containers {
			imageKey := strings.ReplaceAll(container.Name, "-", "_")
			switch container.Name {
			case "oauth-proxy", "alertmanager-proxy":
				// TODO: add oauth-proxy image to image manifests
				continue
			case "alertmanager":
				imageKey = "prometheus_alertmanager"
			case "config-reloader":
				imageKey = "prometheus-config-reloader"
			}
			imageValue, exists := testImagemanifestsMap[imageKey]
			if !exists {
				t.Fatalf("The image key(%s) for the container(%s) doesn't exist in the statefulset(%s)", imageKey, container.Name, statefulName)
			}
			if imageValue != container.Image {
				t.Fatalf("The image(%s) for the container(%s) in the statefulset(%s) should not replace with the one in the image manifests", imageValue, container.Name, statefulName)
			}
		}
	}

	if err = os.Remove(testManifestsPath); err != nil {
		t.Fatalf("Failed to delete symbollink(%s) for the test manifests: (%v)", testManifestsPath, err)
	}
	os.Remove(path.Join(wd, "../../tests"))

	// stop update status routine
	stopStatusUpdate <- struct{}{}
	//wait for update status
	time.Sleep(1 * time.Second)
}

func createSecret(key, name, namespace string) *corev1.Secret {

	s3Conf := &config.ObjectStorgeConf{
		Type: "s3",
		Config: config.Config{
			Bucket:    "bucket",
			Endpoint:  "endpoint",
			Insecure:  true,
			AccessKey: "access_key",
			SecretKey: "secret_key`",
		},
	}
	configYaml, _ := yaml.Marshal(s3Conf)

	configYamlMap := map[string][]byte{}
	configYamlMap[key] = configYaml

	return &corev1.Secret{
		ObjectMeta: metav1.ObjectMeta{
			Name:      name,
			Namespace: namespace,
		},
		Type: "Opaque",
		Data: configYamlMap,
	}
}

func TestCheckObjStorageStatus(t *testing.T) {
	mco := &mcov1beta2.MultiClusterObservability{
		TypeMeta:   metav1.TypeMeta{Kind: "MultiClusterObservability"},
		ObjectMeta: metav1.ObjectMeta{Name: "test"},
		Spec: mcov1beta2.MultiClusterObservabilitySpec{
			StorageConfig: &mcov1beta2.StorageConfig{
				MetricObjectStorage: &mcoshared.PreConfiguredStorage{
					Key:  "test",
					Name: "test",
				},
			},
		},
	}

	s := scheme.Scheme
	mcov1beta2.SchemeBuilder.AddToScheme(s)
	objs := []runtime.Object{mco}
	c := fake.NewFakeClient(objs...)
	mcoCondition := checkObjStorageStatus(c, mco)
	if mcoCondition == nil {
		t.Errorf("check s3 conf failed: got %v, expected non-nil", mcoCondition)
	}

	err := c.Create(context.TODO(), createSecret("test", "test", config.GetDefaultNamespace()))
	if err != nil {
		t.Fatalf("Failed to create secret: (%v)", err)
	}

	mcoCondition = checkObjStorageStatus(c, mco)
	if mcoCondition != nil {
		t.Errorf("check s3 conf failed: got %v, expected nil", mcoCondition)
	}

	updateSecret := createSecret("error", "test", config.GetDefaultNamespace())
	updateSecret.ObjectMeta.ResourceVersion = "1"
	err = c.Update(context.TODO(), updateSecret)
	if err != nil {
		t.Fatalf("Failed to update secret: (%v)", err)
	}

	mcoCondition = checkObjStorageStatus(c, mco)
	if mcoCondition == nil {
		t.Errorf("check s3 conf failed: got %v, expected no-nil", mcoCondition)
	}
}

func TestHandleStorageSizeChange(t *testing.T) {
	mco := &mcov1beta2.MultiClusterObservability{
		TypeMeta:   metav1.TypeMeta{Kind: "MultiClusterObservability"},
		ObjectMeta: metav1.ObjectMeta{Name: "test"},
		Spec: mcov1beta2.MultiClusterObservabilitySpec{
			StorageConfig: &mcov1beta2.StorageConfig{
				MetricObjectStorage: &mcoshared.PreConfiguredStorage{
					Key:  "test",
					Name: "test",
				},
				AlertmanagerStorageSize: "2Gi",
			},
		},
	}

	s := scheme.Scheme
	mcov1beta2.SchemeBuilder.AddToScheme(s)
	objs := []runtime.Object{
		mco,
		createStatefulSet(mco.Name, config.GetDefaultNamespace(), "test"),
		createPersistentVolumeClaim(mco.Name, config.GetDefaultNamespace(), "test"),
	}
	c := fake.NewFakeClient(objs...)
	r := &MultiClusterObservabilityReconciler{Client: c, Scheme: s}
	isAlertmanagerStorageSizeChanged = true
	r.HandleStorageSizeChange(mco)

	pvc := &corev1.PersistentVolumeClaim{}
	err := c.Get(context.TODO(), types.NamespacedName{
		Name:      "test",
		Namespace: config.GetDefaultNamespace(),
	}, pvc)

	if err == nil {
		if !pvc.Spec.Resources.Requests.Storage().Equal(resource.MustParse("2Gi")) {
			t.Errorf("update pvc failed: got %v, expected 2Gi", pvc.Spec.Resources.Requests.Storage())
		}
	} else {
		t.Errorf("update pvc failed: %v", err)
	}

}

func createStatefulSet(name, namespace, statefulSetName string) *appsv1.StatefulSet {
	return &appsv1.StatefulSet{
		TypeMeta: metav1.TypeMeta{
			APIVersion: "apps/v1",
			Kind:       "StatefulSet",
		},
		ObjectMeta: metav1.ObjectMeta{
			Name:      statefulSetName,
			Namespace: namespace,
			Labels: map[string]string{
				"observability.open-cluster-management.io/name": name,
				"alertmanager": "observability",
			},
		},
	}
}

func createPersistentVolumeClaim(name, namespace, pvcName string) *corev1.PersistentVolumeClaim {
	storage := "gp2"
	return &corev1.PersistentVolumeClaim{
		ObjectMeta: metav1.ObjectMeta{
			Name:      pvcName,
			Namespace: namespace,
			Labels: map[string]string{
				"observability.open-cluster-management.io/name": name,
				"alertmanager": "observability",
			},
		},
		Spec: corev1.PersistentVolumeClaimSpec{
			AccessModes:      []corev1.PersistentVolumeAccessMode{corev1.ReadWriteOnce},
			StorageClassName: &storage,
			Resources: corev1.ResourceRequirements{
				Requests: corev1.ResourceList{
					corev1.ResourceName(corev1.ResourceStorage): resource.MustParse("1Gi"),
				},
			},
		},
	}
}<|MERGE_RESOLUTION|>--- conflicted
+++ resolved
@@ -5,7 +5,6 @@
 
 import (
 	"context"
-	"k8s.io/apimachinery/pkg/api/errors"
 	"os"
 	"path"
 	"strings"
@@ -24,7 +23,6 @@
 	"k8s.io/apimachinery/pkg/api/errors"
 	"k8s.io/apimachinery/pkg/api/resource"
 	metav1 "k8s.io/apimachinery/pkg/apis/meta/v1"
-	v1 "k8s.io/apimachinery/pkg/apis/meta/v1"
 	"k8s.io/apimachinery/pkg/runtime"
 	"k8s.io/apimachinery/pkg/types"
 	"k8s.io/client-go/kubernetes/scheme"
@@ -494,10 +492,7 @@
 		deploy := createReadyStatefulSet(name, namespace, statefulName)
 		err = cl.Get(context.TODO(), types.NamespacedName{Name: deploy.Name, Namespace: deploy.Namespace}, deploy)
 		if errors.IsNotFound(err) {
-<<<<<<< HEAD
-=======
 			t.Log(err)
->>>>>>> 03f44113
 			err = cl.Create(context.TODO(), deploy)
 			if err != nil {
 				t.Fatalf("Failed to create stateful set %s: %v", statefulName, err)
@@ -648,7 +643,7 @@
 	}
 
 	//Test finalizer
-	mco.ObjectMeta.DeletionTimestamp = &v1.Time{Time: time.Now()}
+	mco.ObjectMeta.DeletionTimestamp = &metav1.Time{Time: time.Now()}
 	mco.ObjectMeta.Finalizers = []string{resFinalizer, "test-finalizerr"}
 	mco.ObjectMeta.ResourceVersion = updatedMCO.ObjectMeta.ResourceVersion
 	err = cl.Update(context.TODO(), mco)
