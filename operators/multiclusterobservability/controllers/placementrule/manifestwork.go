// Copyright (c) Red Hat, Inc.
// Copyright Contributors to the Open Cluster Management project
// Licensed under the Apache License 2.0

package placementrule

import (
	"context"
	"encoding/base64"
	"encoding/json"
	"errors"
	"fmt"
	"os"
	"reflect"
	"strconv"
	"strings"

	rbacv1 "k8s.io/api/rbac/v1"

	"gopkg.in/yaml.v2"
	appsv1 "k8s.io/api/apps/v1"
	corev1 "k8s.io/api/core/v1"
	apiextensionsv1 "k8s.io/apiextensions-apiserver/pkg/apis/apiextensions/v1"
	apiextensionsv1beta1 "k8s.io/apiextensions-apiserver/pkg/apis/apiextensions/v1beta1"
	k8serrors "k8s.io/apimachinery/pkg/api/errors"
	metav1 "k8s.io/apimachinery/pkg/apis/meta/v1"
	"k8s.io/apimachinery/pkg/runtime"
	"k8s.io/apimachinery/pkg/types"
	"sigs.k8s.io/controller-runtime/pkg/client"

	mcoshared "github.com/stolostron/multicluster-observability-operator/operators/multiclusterobservability/api/shared"
	mcov1beta1 "github.com/stolostron/multicluster-observability-operator/operators/multiclusterobservability/api/v1beta1"
	mcov1beta2 "github.com/stolostron/multicluster-observability-operator/operators/multiclusterobservability/api/v1beta2"
	cert_controller "github.com/stolostron/multicluster-observability-operator/operators/multiclusterobservability/pkg/certificates"
	"github.com/stolostron/multicluster-observability-operator/operators/multiclusterobservability/pkg/config"
	operatorconfig "github.com/stolostron/multicluster-observability-operator/operators/pkg/config"
	"github.com/stolostron/multicluster-observability-operator/operators/pkg/util"
	addonv1alpha1 "open-cluster-management.io/api/addon/v1alpha1"
	workv1 "open-cluster-management.io/api/work/v1"
)

const (
	workNameSuffix            = "-observability"
	localClusterName          = "local-cluster"
	workPostponeDeleteAnnoKey = "open-cluster-management/postpone-delete"
)

// intermediate resources for the manifest work.
var (
	hubInfoSecret                   *corev1.Secret
	pullSecret                      *corev1.Secret
	managedClusterObsCert           *corev1.Secret
	metricsAllowlistConfigMap       *corev1.ConfigMap
	ocp311metricsAllowlistConfigMap *corev1.ConfigMap
	amAccessorTokenSecret           *corev1.Secret

	obsAddonCRDv1                 *apiextensionsv1.CustomResourceDefinition
	obsAddonCRDv1beta1            *apiextensionsv1beta1.CustomResourceDefinition
	endpointMetricsOperatorDeploy *appsv1.Deployment
	imageListConfigMap            *corev1.ConfigMap

	rawExtensionList []runtime.RawExtension
	hubManifestCopy  []workv1.Manifest
)

func deleteManifestWork(c client.Client, name string, namespace string) error {

	addon := &workv1.ManifestWork{
		ObjectMeta: metav1.ObjectMeta{
			Name:      name,
			Namespace: namespace,
		},
	}
	err := c.Delete(context.TODO(), addon)
	if err != nil && !k8serrors.IsNotFound(err) {
		log.Error(err, "Failed to delete manifestworks", "name", name, "namespace", namespace)
		return err
	}
	return nil
}

func deleteManifestWorks(c client.Client, namespace string) error {

	err := c.DeleteAllOf(context.TODO(), &workv1.ManifestWork{},
		client.InNamespace(namespace), client.MatchingLabels{ownerLabelKey: ownerLabelValue})
	if err != nil {
		log.Error(err, "Failed to delete observability manifestworks", "namespace", namespace)
	}
	return err
}

func injectIntoWork(works []workv1.Manifest, obj runtime.Object) []workv1.Manifest {
	works = append(works,
		workv1.Manifest{
			RawExtension: runtime.RawExtension{
				Object: obj,
			},
		})
	return works
}

func newManifestwork(name string, namespace string) *workv1.ManifestWork {
	return &workv1.ManifestWork{
		ObjectMeta: metav1.ObjectMeta{
			Name:      name,
			Namespace: namespace,
			Labels: map[string]string{
				ownerLabelKey: ownerLabelValue,
			},
			Annotations: map[string]string{
				// Add the postpone delete annotation for manifestwork so that the observabilityaddon can be
				// cleaned up before the manifestwork is deleted by the managedcluster-import-controller when
				// the corresponding managedcluster is detached.
				// Note the annotation value is currently not taking effect, because managedcluster-import-controller
				// managedcluster-import-controller hard code the value to be 10m
				workPostponeDeleteAnnoKey: "",
			},
		},
		Spec: workv1.ManifestWorkSpec{
			Workload: workv1.ManifestsTemplate{
				Manifests: []workv1.Manifest{},
			},
		},
	}
}

// removePostponeDeleteAnnotationForManifestwork removes the postpone delete annotation for manifestwork so that
// the workagent can delete the manifestwork normally
func removePostponeDeleteAnnotationForManifestwork(c client.Client, namespace string) error {
	name := namespace + workNameSuffix
	found := &workv1.ManifestWork{}
	err := c.Get(context.TODO(), types.NamespacedName{Name: name, Namespace: namespace}, found)
	if err != nil {
		log.Error(err, "failed to check manifestwork", "namespace", namespace, "name", name)
		return err
	}

	if found.GetAnnotations() != nil {
		delete(found.GetAnnotations(), workPostponeDeleteAnnoKey)
	}

	err = c.Update(context.TODO(), found)
	if err != nil {
		log.Error(err, "failed to update manifestwork", "namespace", namespace, "name", name)
		return err
	}

	return nil
}

func createManifestwork(c client.Client, work *workv1.ManifestWork) error {
	name := work.ObjectMeta.Name
	namespace := work.ObjectMeta.Namespace
	found := &workv1.ManifestWork{}
	err := c.Get(context.TODO(), types.NamespacedName{Name: name, Namespace: namespace}, found)
	if err != nil && k8serrors.IsNotFound(err) {
		log.Info("Creating manifestwork", "namespace", namespace, "name", name)

		err = c.Create(context.TODO(), work)
		if err != nil {
			log.Error(err, "Failed to create manifestwork", "namespace", namespace, "name", name)
			logSizeErrorDetails(fmt.Sprint(err), work)
			return err
		}
		return nil
	} else if err != nil {
		log.Error(err, "Failed to check manifestwork", namespace, "name", name)
		return err
	}

	if found.GetDeletionTimestamp() != nil {
		log.Info("Existing manifestwork is terminating, skip and reconcile later")
		return errors.New("existing manifestwork is terminating, skip and reconcile later")
	}

	manifests := work.Spec.Workload.Manifests
	updated := false
	if len(found.Spec.Workload.Manifests) == len(manifests) {
		for i, m := range found.Spec.Workload.Manifests {
			if !util.CompareObject(m.RawExtension, manifests[i].RawExtension) {
				updated = true
				break
			}
		}
	} else {
		updated = true
	}

	if updated {
		log.Info("Updating manifestwork", namespace, namespace, "name", name)
		found.Spec.Workload.Manifests = manifests
		err = c.Update(context.TODO(), found)
		if err != nil {
			log.Error(err, "Failed to update monitoring-endpoint-monitoring-work work")
			logSizeErrorDetails(fmt.Sprint(err), work)
			return err
		}
		return nil
	}

	log.Info("manifestwork already existed/unchanged", "namespace", namespace)
	return nil
}

// generateGlobalManifestResources generates global resources, eg. manifestwork,
// endpoint-metrics-operator deploy and hubInfo Secret...
// this function is expensive and should not be called for each reconcile loop.
func generateGlobalManifestResources(c client.Client, mco *mcov1beta2.MultiClusterObservability) (
	[]workv1.Manifest, *workv1.Manifest, *workv1.Manifest, error) {

	works := []workv1.Manifest{}

	// inject the namespace
	works = injectIntoWork(works, generateNamespace())

	// inject the image pull secret
	if pullSecret == nil {
		var err error
		if pullSecret, err = generatePullSecret(c, config.GetImagePullSecret(mco.Spec)); err != nil {
			return nil, nil, nil, err
		}
	}

	// inject the certificates
	if managedClusterObsCert == nil {
		var err error
		if managedClusterObsCert, err = generateObservabilityServerCACerts(c); err != nil {
			return nil, nil, nil, err
		}
	}
	works = injectIntoWork(works, managedClusterObsCert)

	// generate the metrics allowlist configmap
	if metricsAllowlistConfigMap == nil || ocp311metricsAllowlistConfigMap == nil {
		var err error
		if metricsAllowlistConfigMap, ocp311metricsAllowlistConfigMap, err = generateMetricsListCM(c); err != nil {
			return nil, nil, nil, err
		}
	}

	// inject the alertmanager accessor bearer token secret
	if amAccessorTokenSecret == nil {
		var err error
		if amAccessorTokenSecret, err = generateAmAccessorTokenSecret(c); err != nil {
			return nil, nil, nil, err
		}
	}
	works = injectIntoWork(works, amAccessorTokenSecret)

	// reload resources if empty
	if len(rawExtensionList) == 0 || obsAddonCRDv1 == nil || obsAddonCRDv1beta1 == nil {
		var err error
		rawExtensionList, obsAddonCRDv1, obsAddonCRDv1beta1,
			endpointMetricsOperatorDeploy, imageListConfigMap, err = loadTemplates(mco)
		if err != nil {
			return nil, nil, nil, err
		}
	}
	// inject resouces in templates
	crdv1Work := &workv1.Manifest{RawExtension: runtime.RawExtension{
		Object: obsAddonCRDv1,
	}}
	crdv1beta1Work := &workv1.Manifest{RawExtension: runtime.RawExtension{
		Object: obsAddonCRDv1beta1,
	}}
	for _, raw := range rawExtensionList {
		works = append(works, workv1.Manifest{RawExtension: raw})
	}

	return works, crdv1Work, crdv1beta1Work, nil
}

func createManifestWorks(
	c client.Client,
	clusterNamespace string,
	clusterName string,
	mco *mcov1beta2.MultiClusterObservability,
	works []workv1.Manifest,
	allowlist *corev1.ConfigMap,
	crdWork *workv1.Manifest,
	dep *appsv1.Deployment,
	hubInfo *corev1.Secret,
	addonConfig *addonv1alpha1.AddOnDeploymentConfig,
	installProm bool,
) error {
	work := newManifestwork(clusterNamespace+workNameSuffix, clusterNamespace)

	manifests := work.Spec.Workload.Manifests
	// inject observabilityAddon
	obaddon, err := getObservabilityAddon(c, clusterNamespace, mco)
	if err != nil {
		return err
	}
	if obaddon != nil {
		manifests = injectIntoWork(manifests, obaddon)
	}

	manifests = append(manifests, works...)
	manifests = injectIntoWork(manifests, allowlist)

	if clusterName != localClusterName {
		manifests = append(manifests, *crdWork)
	}

	// replace the managedcluster image with the custom registry
	managedClusterImageRegistryMutex.RLock()
	_, hasCustomRegistry := managedClusterImageRegistry[clusterName]
	managedClusterImageRegistryMutex.RUnlock()
	imageRegistryClient := NewImageRegistryClient(c)

	// inject the endpoint operator deployment
	spec := dep.Spec.Template.Spec
	if addonConfig.Spec.NodePlacement != nil {
		spec.NodeSelector = addonConfig.Spec.NodePlacement.NodeSelector
		spec.Tolerations = addonConfig.Spec.NodePlacement.Tolerations
	} else if clusterName == localClusterName {
		spec.NodeSelector = mco.Spec.NodeSelector
		spec.Tolerations = mco.Spec.Tolerations
	} else {
		// reset NodeSelector and Tolerations
		spec.NodeSelector = map[string]string{}
		spec.Tolerations = []corev1.Toleration{}
	}
	CustomCABundle := false
	for i, container := range spec.Containers {
		if container.Name == "endpoint-observability-operator" {
			for j, env := range container.Env {
				if env.Name == "HUB_NAMESPACE" {
					container.Env[j].Value = clusterNamespace
				}
				if env.Name == operatorconfig.InstallPrometheus {
					container.Env[j].Value = strconv.FormatBool(installProm)
				}
			}
			// If ProxyConfig is specified as part of addonConfig, set the proxy envs
			if clusterName != localClusterName {
				for i := range spec.Containers {
					container := &spec.Containers[i]
					if addonConfig.Spec.ProxyConfig.HTTPProxy != "" {
						container.Env = append(container.Env, corev1.EnvVar{
							Name:  "HTTP_PROXY",
							Value: addonConfig.Spec.ProxyConfig.HTTPProxy,
						})
					}
					if addonConfig.Spec.ProxyConfig.HTTPSProxy != "" {
						container.Env = append(container.Env, corev1.EnvVar{
							Name:  "HTTPS_PROXY",
							Value: addonConfig.Spec.ProxyConfig.HTTPSProxy,
						})
						//CA is allowed only when HTTPS proxy is set
						if addonConfig.Spec.ProxyConfig.CABundle != nil {
							CustomCABundle = true
							container.Env = append(container.Env, corev1.EnvVar{
								Name:  "HTTPS_PROXY_CA_BUNDLE",
								Value: base64.StdEncoding.EncodeToString(addonConfig.Spec.ProxyConfig.CABundle),
							})
						}
					}
					if addonConfig.Spec.ProxyConfig.NoProxy != "" {
						container.Env = append(container.Env, corev1.EnvVar{
							Name:  "NO_PROXY",
							Value: addonConfig.Spec.ProxyConfig.NoProxy,
						})
					}
				}
			}

			if hasCustomRegistry {
				oldImage := container.Image
				newImage, err := imageRegistryClient.Cluster(clusterName).ImageOverride(oldImage)
				log.Info("Replace the endpoint operator image", "cluster", clusterName, "newImage", newImage)
				if err == nil {
					spec.Containers[i].Image = newImage
				}
			}
		}
	}
	if CustomCABundle {
		for i, manifest := range manifests {
			if manifest.RawExtension.Object.GetObjectKind().GroupVersionKind().Kind == "Secret" {
				secret := manifest.RawExtension.Object.DeepCopyObject().(*corev1.Secret)
				if secret.Name == managedClusterObsCertName {
					secret.Data["customCa.crt"] = addonConfig.Spec.ProxyConfig.CABundle
					manifests[i].RawExtension.Object = secret
					break
				}
			}
		}
	}

	log.Info(fmt.Sprintf("Cluster: %+v, Spec.NodeSelector (after): %+v", clusterName, spec.NodeSelector))
	log.Info(fmt.Sprintf("Cluster: %+v, Spec.Tolerations (after): %+v", clusterName, spec.Tolerations))

	if clusterName != clusterNamespace {
		spec.Volumes = []corev1.Volume{}
		spec.Containers[0].VolumeMounts = []corev1.VolumeMount{}
		for i, env := range spec.Containers[0].Env {
			if env.Name == "HUB_KUBECONFIG" {
				spec.Containers[0].Env[i].Value = ""
				break
			}
		}
		//Set HUB_ENDPOINT_OPERATOR when the endpoint operator is installed in hub cluster
		spec.Containers[0].Env = append(spec.Containers[0].Env, corev1.EnvVar{
			Name:  "HUB_ENDPOINT_OPERATOR",
			Value: "true",
		})

		dep.ObjectMeta.Name = config.HubEndpointOperatorName
	}

	dep.Spec.Template.Spec = spec
	manifests = injectIntoWork(manifests, dep)
	// replace the pull secret and addon components image
	if hasCustomRegistry {
		log.Info("Replace the default pull secret to custom pull secret", "cluster", clusterName)
		customPullSecret, err := imageRegistryClient.Cluster(clusterName).PullSecret()
		if err == nil && customPullSecret != nil {
			customPullSecret.ResourceVersion = ""
			customPullSecret.Name = config.GetImagePullSecret(mco.Spec)
			customPullSecret.Namespace = spokeNameSpace
			manifests = injectIntoWork(manifests, customPullSecret)
		}

		log.Info("Replace the image list configmap with custom image", "cluster", clusterName)
		newImageListCM := imageListConfigMap.DeepCopy()
		images := newImageListCM.Data
		for key, oldImage := range images {
			newImage, err := imageRegistryClient.Cluster(clusterName).ImageOverride(oldImage)
			if err == nil {
				newImageListCM.Data[key] = newImage
			}
		}
		manifests = injectIntoWork(manifests, newImageListCM)
	}

	if pullSecret != nil && !hasCustomRegistry {
		manifests = injectIntoWork(manifests, pullSecret)
	}

	if !hasCustomRegistry {
		manifests = injectIntoWork(manifests, imageListConfigMap)
	}

	// inject the hub info secret
	hubInfo.Data[operatorconfig.ClusterNameKey] = []byte(clusterName)
	manifests = injectIntoWork(manifests, hubInfo)

	work.Spec.Workload.Manifests = manifests

	if clusterName != clusterNamespace && os.Getenv("UNIT_TEST") != "true" {
		// ACM 8509: Special case for hub/local cluster metrics collection
		// install the endpoint operator into open-cluster-management-observability namespace for the hub cluster
		log.Info("Creating resource for hub metrics collection", "cluster", clusterName)
		err = createUpdateResourcesForHubMetricsCollection(c, manifests)
	} else {
		err = createManifestwork(c, work)
	}

	return err
}

func createUpdateResourcesForHubMetricsCollection(c client.Client, manifests []workv1.Manifest) error {
	//Make a deep copy of all the manifests since there are some global resources that can be updated due to this function
	log.Info("Check Ismcoterminating", "IsMCOTerminating", operatorconfig.IsMCOTerminating)
	if operatorconfig.IsMCOTerminating {
		log.Info("MCO Operator is terminating, skip creating resources for hub metrics collection")
		return nil
	}

	hubManifestCopy = make([]workv1.Manifest, len(manifests))
	for i, manifest := range manifests {
		obj := manifest.RawExtension.Object.DeepCopyObject()
		hubManifestCopy[i] = workv1.Manifest{RawExtension: runtime.RawExtension{Object: obj}}
	}

	for _, manifest := range hubManifestCopy {
		obj := manifest.RawExtension.Object.(client.Object)
<<<<<<< HEAD
		var currentObj client.Object
=======
>>>>>>> 3873277e

		gvk := obj.GetObjectKind().GroupVersionKind()
		switch gvk.Kind {
		case "Namespace", "ObservabilityAddon":
<<<<<<< HEAD
			// Skip these kinds
=======
			// ACM 8509: Special case for hub/local cluster metrics collection
			// We don't need to create these resources for hub metrics collection
>>>>>>> 3873277e
			continue
		case "ClusterRole", "ClusterRoleBinding", "CustomResourceDefinition":
			// No namespace needed for these kinds
		default:
<<<<<<< HEAD
			// Set default namespace for other kinds
=======
			//ACM 8509: Special case for hub/local cluster metrics collection
			// Set the default namespace for all the resources to open-cluster-management-observability
>>>>>>> 3873277e
			obj.SetNamespace(config.GetDefaultNamespace())
		}

		if gvk.Kind == "ClusterRoleBinding" {
			role := obj.(*rbacv1.ClusterRoleBinding)
			if len(role.Subjects) > 0 {
				role.Subjects[0].Namespace = config.GetDefaultNamespace()
			}
		}
<<<<<<< HEAD
=======
	}

	for _, manifest := range hubManifestCopy {
		var currentObj client.Object
		obj := manifest.RawExtension.Object.(client.Object)
>>>>>>> 3873277e

		switch obj.GetObjectKind().GroupVersionKind().Kind {
		case "Deployment":
			currentObj = &appsv1.Deployment{}
		case "Secret":
			currentObj = &corev1.Secret{}
		case "ConfigMap":
			currentObj = &corev1.ConfigMap{}
		default:
			continue
		}
<<<<<<< HEAD

=======
>>>>>>> 3873277e
		err := c.Get(context.TODO(), client.ObjectKey{
			Namespace: obj.GetNamespace(),
			Name:      obj.GetName(),
		}, currentObj)

		if err != nil && !k8serrors.IsNotFound(err) {
			log.Error(err, "Failed to fetch resource", "kind", obj.GetObjectKind().GroupVersionKind().Kind)
			return err
		}

		if k8serrors.IsNotFound(err) {
<<<<<<< HEAD
			log.Info("Coleen creating resource", "kind", obj.GetObjectKind().GroupVersionKind().Kind, "name", obj.GetName())
=======
>>>>>>> 3873277e
			err = c.Create(context.TODO(), obj)
			if err != nil {
				log.Error(err, "Failed to create resource", "kind", obj.GetObjectKind().GroupVersionKind().Kind)
				return err
			}
		} else {
			needsUpdate := false
<<<<<<< HEAD
			log.Info("Coleen updating resource", "kind", obj.GetObjectKind().GroupVersionKind().Kind, "name", obj.GetName())
=======
>>>>>>> 3873277e
			switch obj := obj.(type) {
			case *appsv1.Deployment:
				currentDeployment := currentObj.(*appsv1.Deployment)
				if !reflect.DeepEqual(obj.Spec, currentDeployment.Spec) {
					needsUpdate = true
				}
			case *corev1.Secret:
				currentSecret := currentObj.(*corev1.Secret)
				if !reflect.DeepEqual(obj.Data, currentSecret.Data) {
					needsUpdate = true
				}
			case *corev1.ConfigMap:
				if obj.Name == operatorconfig.AllowlistConfigMapName || obj.Name == operatorconfig.AllowlistCustomConfigMapName {
					// Skip the allowlist configmap as it is being watched by placementrule
					continue
				}
				currentConfigMap := currentObj.(*corev1.ConfigMap)
				if !reflect.DeepEqual(obj.Data, currentConfigMap.Data) {
					needsUpdate = true
				}
			}

			if needsUpdate {
<<<<<<< HEAD
				log.Info("Coleen needs update updating resource", "kind", obj.GetObjectKind().GroupVersionKind().Kind, "name", obj.GetName())
=======
>>>>>>> 3873277e
				err = c.Update(context.TODO(), obj)
				if err != nil {
					log.Error(err, "Failed to update resource", "kind", obj.GetObjectKind().GroupVersionKind().Kind)
					return err
				}
			}
		}
	}

	err := cert_controller.CreateMtlsCertSecretForHubCollector(c)
	if err != nil {
		log.Error(err, "Failed to create client cert secret for hub metrics collection")
		return err
	}
	return nil
}

// Delete resources created for hub metrics collection
func DeleteHubMetricsCollectionDeployments(c client.Client) error {
	// Delete hub endpoint operator
	log.Info("Deleting resources for hub metrics collection")
	err := c.Delete(context.TODO(), &appsv1.Deployment{
		ObjectMeta: metav1.ObjectMeta{
			Name:      config.HubEndpointOperatorName,
			Namespace: config.GetDefaultNamespace(),
		},
	})
	if err != nil && !k8serrors.IsNotFound(err) {
		log.Error(err, "Failed to delete hub endpoint operator")
		return err
	}
	for _, name := range []string{config.HubUwlMetricsCollectorName, config.HubMetricsCollectorName} {
		err := c.Delete(context.TODO(), &appsv1.Deployment{
			ObjectMeta: metav1.ObjectMeta{
				Name:      name,
				Namespace: config.GetDefaultNamespace(),
			},
		})
		if err != nil && !k8serrors.IsNotFound(err) {
			log.Error(err, "Failed to delete hub metrics-collector deployment")
			return err

		}
	}
	hubMetricCollectorSecrets := []string{operatorconfig.HubMetricsCollectorMtlsCert, managedClusterObsCertName, operatorconfig.HubInfoSecretName, config.AlertmanagerAccessorSecretName}
	for _, name := range hubMetricCollectorSecrets {
		err := c.Delete(context.TODO(), &corev1.Secret{
			ObjectMeta: metav1.ObjectMeta{
				Name:      name,
				Namespace: config.GetDefaultNamespace(),
			},
		})
		if err != nil && !k8serrors.IsNotFound(err) {
			log.Error(err, "Failed to delete hub metrics-collector secret")
			return err
		}
	}
	hubMetricsCollectorConfigMaps := []string{operatorconfig.ImageConfigMap, operatorconfig.CaConfigmapName}
	for _, name := range hubMetricsCollectorConfigMaps {
		err := c.Delete(context.TODO(), &corev1.ConfigMap{
			ObjectMeta: metav1.ObjectMeta{
				Name:      name,
				Namespace: config.GetDefaultNamespace(),
			},
		})
		if err != nil && !k8serrors.IsNotFound(err) {
			log.Error(err, "Failed to delete hub metrics-collector configmap")
			return err
		}

	}
	err = DeleteHubMonitoringClusterRoleBinding(context.TODO(), c)
	if err != nil {
		log.Error(err, "Failed to delete monitoring cluster role binding for hub metrics collection")
		return err
	}
	err = DeleteHubCAConfigmap(context.TODO(), c)
	if err != nil {
		log.Error(err, "Failed to delete CA configmap for hub metrics collection")
		return err
	}
	err = RevertHubClusterMonitoringConfig(context.TODO(), c)
	if err != nil {
		log.Error(err, "Failed to revert cluster monitoring config")
		return err
	}

	//isHypershift := true
	//if os.Getenv("UNIT_TEST") != "true" {
	//	crdClient, err := util.GetOrCreateCRDClient()
	//	if err != nil {
	//		log.Error(err, "Failed to create CRD client")
	//		return err
	//	}
	//	isHypershift, err = util.CheckCRDExist(crdClient, "hostedclusters.hypershift.openshift.io")
	//	if err != nil {
	//		log.Error(err, "Failed to check if the CRD hostedclusters.hypershift.openshift.io exists")
	//		return err
	//	}
	//}
	//if isHypershift {
	//	err = DeleteServiceMonitors(context.TODO(), c)
	//	if err != nil {
	//		log.Error(err, "Failed to delete service monitors for hub metrics collection")
	//		return err
	//	}
	//}
	return nil
}

// generateAmAccessorTokenSecret generates the secret that contains the access_token
// for the Alertmanager in the Hub cluster
func generateAmAccessorTokenSecret(cl client.Client) (*corev1.Secret, error) {
	amAccessorSA := &corev1.ServiceAccount{}
	err := cl.Get(context.TODO(), types.NamespacedName{Name: config.AlertmanagerAccessorSAName,
		Namespace: config.GetDefaultNamespace()}, amAccessorSA)
	if err != nil {
		log.Error(err, "Failed to get Alertmanager accessor serviceaccount", "name", config.AlertmanagerAccessorSAName)
		return nil, err
	}

	tokenSrtName := ""
	for _, secretRef := range amAccessorSA.Secrets {
		if strings.HasPrefix(secretRef.Name, config.AlertmanagerAccessorSAName+"-token") {
			tokenSrtName = secretRef.Name
			break
		}
	}

	if tokenSrtName == "" {
		// Starting with kube 1.24 (ocp 4.11), the k8s won't generate secrets any longer
		// automatically for ServiceAccounts, for OCP, when a service account is created,
		// the OCP will create two secrets, one stores dockercfg with name format (<sa name>-dockercfg-<random>)
		// and the other stores the servcie account token  with name format (<sa name>-token-<random>),
		// but the service account secrets won't list in the service account any longger.
		secretList := &corev1.SecretList{}
		err = cl.List(context.TODO(), secretList, &client.ListOptions{Namespace: config.GetDefaultNamespace()})
		if err != nil {
			return nil, err
		}

		for _, secret := range secretList.Items {
			if secret.Type == corev1.SecretTypeServiceAccountToken &&
				strings.HasPrefix(secret.Name, config.AlertmanagerAccessorSAName+"-token") {
				tokenSrtName = secret.Name
				break
			}
		}
	}

	if tokenSrtName == "" {
		log.Error(
			err,
			"no token secret for Alertmanager accessor serviceaccount",
			"name",
			config.AlertmanagerAccessorSAName,
		)
		return nil, fmt.Errorf(
			"no token secret for Alertmanager accessor serviceaccount: %s",
			config.AlertmanagerAccessorSAName,
		)
	}

	tokenSrt := &corev1.Secret{}
	err = cl.Get(context.TODO(), types.NamespacedName{Name: tokenSrtName,
		Namespace: config.GetDefaultNamespace()}, tokenSrt)
	if err != nil {
		log.Error(err, "Failed to get token secret for Alertmanager accessor serviceaccount", "name", tokenSrtName)
		return nil, err
	}

	return &corev1.Secret{
		TypeMeta: metav1.TypeMeta{
			APIVersion: corev1.SchemeGroupVersion.String(),
			Kind:       "Secret",
		},
		ObjectMeta: metav1.ObjectMeta{
			Name:      config.AlertmanagerAccessorSecretName,
			Namespace: spokeNameSpace,
		},
		Data: map[string][]byte{
			"token": tokenSrt.Data["token"],
		},
	}, nil
}

// generatePullSecret generates the image pull secret for mco
func generatePullSecret(c client.Client, name string) (*corev1.Secret, error) {
	imagePullSecret := &corev1.Secret{}
	err := c.Get(context.TODO(),
		types.NamespacedName{
			Name:      name,
			Namespace: config.GetDefaultNamespace(),
		}, imagePullSecret)
	if err != nil {
		if k8serrors.IsNotFound(err) {
			return nil, nil
		} else {
			log.Error(err, "Failed to get the pull secret", "name", name)
			return nil, err
		}
	}
	return &corev1.Secret{
		TypeMeta: metav1.TypeMeta{
			APIVersion: corev1.SchemeGroupVersion.String(),
			Kind:       "Secret",
		},
		ObjectMeta: metav1.ObjectMeta{
			Name:      imagePullSecret.Name,
			Namespace: spokeNameSpace,
		},
		Data: map[string][]byte{
			".dockerconfigjson": imagePullSecret.Data[".dockerconfigjson"],
		},
		Type: corev1.SecretTypeDockerConfigJson,
	}, nil
}

// generateObservabilityServerCACerts generates the certificate for managed cluster
func generateObservabilityServerCACerts(client client.Client) (*corev1.Secret, error) {
	ca := &corev1.Secret{}
	err := client.Get(context.TODO(), types.NamespacedName{Name: config.ServerCACerts,
		Namespace: config.GetDefaultNamespace()}, ca)
	if err != nil {
		return nil, err
	}

	return &corev1.Secret{
		TypeMeta: metav1.TypeMeta{
			APIVersion: corev1.SchemeGroupVersion.String(),
			Kind:       "Secret",
		},
		ObjectMeta: metav1.ObjectMeta{
			Name:      managedClusterObsCertName,
			Namespace: spokeNameSpace,
		},
		Data: map[string][]byte{
			"ca.crt": ca.Data["tls.crt"],
		},
	}, nil
}

// generateMetricsListCM generates the configmap that contains the metrics allowlist
func generateMetricsListCM(client client.Client) (*corev1.ConfigMap, *corev1.ConfigMap, error) {
	metricsAllowlistCM := &corev1.ConfigMap{
		TypeMeta: metav1.TypeMeta{
			APIVersion: corev1.SchemeGroupVersion.String(),
			Kind:       "ConfigMap",
		},
		ObjectMeta: metav1.ObjectMeta{
			Name:      operatorconfig.AllowlistConfigMapName,
			Namespace: spokeNameSpace,
		},
		Data: map[string]string{},
	}

	ocp311AllowlistCM := metricsAllowlistCM.DeepCopy()

	allowlist, ocp3Allowlist, uwlAllowlist, err := util.GetAllowList(client,
		operatorconfig.AllowlistConfigMapName, config.GetDefaultNamespace())
	if err != nil {
		log.Error(err, "Failed to get metrics allowlist configmap "+operatorconfig.AllowlistConfigMapName)
		return nil, nil, err
	}

	customAllowlist, _, customUwlAllowlist, err := util.GetAllowList(client,
		config.AllowlistCustomConfigMapName, config.GetDefaultNamespace())
	if err == nil {
		allowlist, ocp3Allowlist, uwlAllowlist = util.MergeAllowlist(allowlist,
			customAllowlist, ocp3Allowlist, uwlAllowlist, customUwlAllowlist)
	} else {
		log.Info("There is no custom metrics allowlist configmap in the cluster")
	}

	data, err := yaml.Marshal(allowlist)
	if err != nil {
		log.Error(err, "Failed to marshal allowlist data")
		return nil, nil, err
	}
	uwlData, err := yaml.Marshal(uwlAllowlist)
	if err != nil {
		log.Error(err, "Failed to marshal allowlist uwlAllowlist")
		return nil, nil, err
	}
	metricsAllowlistCM.Data[operatorconfig.MetricsConfigMapKey] = string(data)
	metricsAllowlistCM.Data[operatorconfig.UwlMetricsConfigMapKey] = string(uwlData)

	data, err = yaml.Marshal(ocp3Allowlist)
	if err != nil {
		log.Error(err, "Failed to marshal allowlist data")
		return nil, nil, err
	}
	ocp311AllowlistCM.Data[operatorconfig.MetricsOcp311ConfigMapKey] = string(data)
	return metricsAllowlistCM, ocp311AllowlistCM, nil
}

func getObservabilityAddon(c client.Client, namespace string,
	mco *mcov1beta2.MultiClusterObservability) (*mcov1beta1.ObservabilityAddon, error) {
	if namespace == config.GetDefaultNamespace() {
		return nil, nil
	}
	found := &mcov1beta1.ObservabilityAddon{}
	namespacedName := types.NamespacedName{
		Name:      obsAddonName,
		Namespace: namespace,
	}
	err := c.Get(context.TODO(), namespacedName, found)
	if err != nil {
		if k8serrors.IsNotFound(err) {
			return nil, nil
		}
		log.Error(err, "Failed to check observabilityAddon")
		return nil, err
	}
	if found.ObjectMeta.DeletionTimestamp != nil {
		return nil, nil
	}
	return &mcov1beta1.ObservabilityAddon{
		TypeMeta: metav1.TypeMeta{
			APIVersion: "observability.open-cluster-management.io/v1beta1",
			Kind:       "ObservabilityAddon",
		},
		ObjectMeta: metav1.ObjectMeta{
			Name:      obsAddonName,
			Namespace: spokeNameSpace,
		},
		Spec: mcoshared.ObservabilityAddonSpec{
			EnableMetrics: mco.Spec.ObservabilityAddonSpec.EnableMetrics,
			Interval:      mco.Spec.ObservabilityAddonSpec.Interval,
			Resources:     config.GetOBAResources(mco.Spec.ObservabilityAddonSpec),
		},
	}, nil
}

func removeObservabilityAddon(client client.Client, namespace string) error {
	name := namespace + workNameSuffix
	found := &workv1.ManifestWork{}
	err := client.Get(context.TODO(), types.NamespacedName{Name: name, Namespace: namespace}, found)
	if err != nil {
		if k8serrors.IsNotFound(err) {
			return nil
		}
		log.Error(err, "Failed to check manifestwork", "namespace", namespace, "name", name)
		return err
	}

	obj, err := util.GetObject(found.Spec.Workload.Manifests[0].RawExtension)
	if err != nil {
		return err
	}
	if obj.GetObjectKind().GroupVersionKind().Kind == "ObservabilityAddon" {
		updateManifests := found.Spec.Workload.Manifests[1:]
		found.Spec.Workload.Manifests = updateManifests

		err = client.Update(context.TODO(), found)
		if err != nil {
			log.Error(err, "Failed to update manifestwork", "namespace", namespace, "name", name)
			return err
		}
	}
	return nil
}

func logSizeErrorDetails(str string, work *workv1.ManifestWork) {
	if strings.Contains(str, "the size of manifests") {
		var keyVal []interface{}
		for _, manifest := range work.Spec.Workload.Manifests {
			raw, _ := json.Marshal(manifest.RawExtension.Object)
			keyVal = append(keyVal, "kind", manifest.RawExtension.Object.GetObjectKind().
				GroupVersionKind().Kind, "size", len(raw))
		}
		log.Info("size of manifest", keyVal...)
	}
}<|MERGE_RESOLUTION|>--- conflicted
+++ resolved
@@ -476,30 +476,18 @@
 
 	for _, manifest := range hubManifestCopy {
 		obj := manifest.RawExtension.Object.(client.Object)
-<<<<<<< HEAD
-		var currentObj client.Object
-=======
->>>>>>> 3873277e
 
 		gvk := obj.GetObjectKind().GroupVersionKind()
 		switch gvk.Kind {
 		case "Namespace", "ObservabilityAddon":
-<<<<<<< HEAD
-			// Skip these kinds
-=======
 			// ACM 8509: Special case for hub/local cluster metrics collection
 			// We don't need to create these resources for hub metrics collection
->>>>>>> 3873277e
 			continue
 		case "ClusterRole", "ClusterRoleBinding", "CustomResourceDefinition":
 			// No namespace needed for these kinds
 		default:
-<<<<<<< HEAD
-			// Set default namespace for other kinds
-=======
 			//ACM 8509: Special case for hub/local cluster metrics collection
 			// Set the default namespace for all the resources to open-cluster-management-observability
->>>>>>> 3873277e
 			obj.SetNamespace(config.GetDefaultNamespace())
 		}
 
@@ -509,14 +497,11 @@
 				role.Subjects[0].Namespace = config.GetDefaultNamespace()
 			}
 		}
-<<<<<<< HEAD
-=======
 	}
 
 	for _, manifest := range hubManifestCopy {
 		var currentObj client.Object
 		obj := manifest.RawExtension.Object.(client.Object)
->>>>>>> 3873277e
 
 		switch obj.GetObjectKind().GroupVersionKind().Kind {
 		case "Deployment":
@@ -528,10 +513,6 @@
 		default:
 			continue
 		}
-<<<<<<< HEAD
-
-=======
->>>>>>> 3873277e
 		err := c.Get(context.TODO(), client.ObjectKey{
 			Namespace: obj.GetNamespace(),
 			Name:      obj.GetName(),
@@ -543,10 +524,6 @@
 		}
 
 		if k8serrors.IsNotFound(err) {
-<<<<<<< HEAD
-			log.Info("Coleen creating resource", "kind", obj.GetObjectKind().GroupVersionKind().Kind, "name", obj.GetName())
-=======
->>>>>>> 3873277e
 			err = c.Create(context.TODO(), obj)
 			if err != nil {
 				log.Error(err, "Failed to create resource", "kind", obj.GetObjectKind().GroupVersionKind().Kind)
@@ -554,10 +531,6 @@
 			}
 		} else {
 			needsUpdate := false
-<<<<<<< HEAD
-			log.Info("Coleen updating resource", "kind", obj.GetObjectKind().GroupVersionKind().Kind, "name", obj.GetName())
-=======
->>>>>>> 3873277e
 			switch obj := obj.(type) {
 			case *appsv1.Deployment:
 				currentDeployment := currentObj.(*appsv1.Deployment)
@@ -581,10 +554,6 @@
 			}
 
 			if needsUpdate {
-<<<<<<< HEAD
-				log.Info("Coleen needs update updating resource", "kind", obj.GetObjectKind().GroupVersionKind().Kind, "name", obj.GetName())
-=======
->>>>>>> 3873277e
 				err = c.Update(context.TODO(), obj)
 				if err != nil {
 					log.Error(err, "Failed to update resource", "kind", obj.GetObjectKind().GroupVersionKind().Kind)
