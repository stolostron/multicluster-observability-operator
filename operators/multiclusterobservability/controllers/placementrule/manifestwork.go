--- conflicted
+++ resolved
@@ -397,7 +397,7 @@
 
 	log.Info(fmt.Sprintf("Cluster: %+v, Spec.NodeSelector (after): %+v", clusterName, spec.NodeSelector))
 	log.Info(fmt.Sprintf("Cluster: %+v, Spec.Tolerations (after): %+v", clusterName, spec.Tolerations))
-<<<<<<< HEAD
+
 	if clusterName != clusterNamespace {
 		spec.Volumes = []corev1.Volume{}
 		spec.Containers[0].VolumeMounts = []corev1.VolumeMount{}
@@ -416,8 +416,6 @@
 		dep.ObjectMeta.Name = hubEndpointOperatorName
 	}
 
-=======
->>>>>>> a0619ce2
 	dep.Spec.Template.Spec = spec
 	manifests = injectIntoWork(manifests, dep)
 	// replace the pull secret and addon components image
@@ -457,7 +455,6 @@
 
 	work.Spec.Workload.Manifests = manifests
 
-<<<<<<< HEAD
 	if clusterName != clusterNamespace && os.Getenv("UNIT_TEST") != "true" {
 		// ACM 8509: Special case for hub/local cluster metrics collection
 		// install the endpoint operator into open-cluster-management-observability namespace for the hub cluster
@@ -590,12 +587,6 @@
 	return nil
 }
 
-=======
-	err = createManifestwork(c, work)
-	return err
-}
-
->>>>>>> a0619ce2
 // generateAmAccessorTokenSecret generates the secret that contains the access_token
 // for the Alertmanager in the Hub cluster
 func generateAmAccessorTokenSecret(cl client.Client) (*corev1.Secret, error) {
