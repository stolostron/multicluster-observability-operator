--- conflicted
+++ resolved
@@ -50,7 +50,7 @@
 	endpointMetricsOperatorDeploy *appsv1.Deployment
 	imageListConfigMap            *corev1.ConfigMap
 
-	rawExtensionList     []runtime.RawExtension
+	rawExtensionList []runtime.RawExtension
 	//promRawExtensionList []runtime.RawExtension
 )
 
@@ -520,10 +520,7 @@
 	if err == nil {
 		allowlist.NameList = mergeMetrics(allowlist.NameList, customAllowlist.NameList)
 		allowlist.MatchList = mergeMetrics(allowlist.MatchList, customAllowlist.MatchList)
-<<<<<<< HEAD
 		allowlist.CollectRuleList = mergeCollectorRules(allowlist.CollectRuleList, customAllowlist.CollectRuleList)
-=======
->>>>>>> cab1983d
 		if customAllowlist.RecordingRuleList != nil {
 			allowlist.RecordingRuleList = append(allowlist.RecordingRuleList, customAllowlist.RecordingRuleList...)
 		} else {
@@ -629,7 +626,7 @@
 		if !deletedCollectRules[collectRule.Name] {
 			mergedCollectRules = append(mergedCollectRules, collectRule)
 			collectRuleRecorder[collectRule.Name] = true
- 		}
+		}
 	}
 	fmt.Printf("mergedCollectorRules (%v)", mergedCollectRules)
 	return mergedCollectRules
