// Copyright (c) Red Hat, Inc.
// Copyright Contributors to the Open Cluster Management project
// Licensed under the Apache License 2.0

package placementrule

import (
	"context"
	"errors"
	"reflect"
	"strings"
	"sync"
	"time"

	rbacv1 "k8s.io/api/rbac/v1"

	"github.com/go-logr/logr"
	operatorv1 "github.com/openshift/api/operator/v1"
	"golang.org/x/exp/slices"
	appsv1 "k8s.io/api/apps/v1"
	corev1 "k8s.io/api/core/v1"
	k8serrors "k8s.io/apimachinery/pkg/api/errors"
	"k8s.io/apimachinery/pkg/api/meta"
	metav1 "k8s.io/apimachinery/pkg/apis/meta/v1"
	"k8s.io/apimachinery/pkg/labels"
	"k8s.io/apimachinery/pkg/runtime"
	"k8s.io/apimachinery/pkg/runtime/schema"
	"k8s.io/apimachinery/pkg/types"
	"k8s.io/apimachinery/pkg/util/wait"
	ctrl "sigs.k8s.io/controller-runtime"
	"sigs.k8s.io/controller-runtime/pkg/builder"
	"sigs.k8s.io/controller-runtime/pkg/client"
	"sigs.k8s.io/controller-runtime/pkg/event"
	"sigs.k8s.io/controller-runtime/pkg/handler"
	logf "sigs.k8s.io/controller-runtime/pkg/log"
	"sigs.k8s.io/controller-runtime/pkg/manager"
	"sigs.k8s.io/controller-runtime/pkg/predicate"
	"sigs.k8s.io/controller-runtime/pkg/reconcile"
	"sigs.k8s.io/controller-runtime/pkg/source"

	mcov1beta1 "github.com/stolostron/multicluster-observability-operator/operators/multiclusterobservability/api/v1beta1"
	mcov1beta2 "github.com/stolostron/multicluster-observability-operator/operators/multiclusterobservability/api/v1beta2"
	"github.com/stolostron/multicluster-observability-operator/operators/multiclusterobservability/pkg/config"
	"github.com/stolostron/multicluster-observability-operator/operators/multiclusterobservability/pkg/util"
	operatorconfig "github.com/stolostron/multicluster-observability-operator/operators/pkg/config"
	commonutil "github.com/stolostron/multicluster-observability-operator/operators/pkg/util"
	mchv1 "github.com/stolostron/multiclusterhub-operator/api/v1"
	addonv1alpha1 "open-cluster-management.io/api/addon/v1alpha1"
	clusterv1 "open-cluster-management.io/api/cluster/v1"
	workv1 "open-cluster-management.io/api/work/v1"
)

const (
	ownerLabelKey                                  = "owner"
	ownerLabelValue                                = "multicluster-observability-operator"
	managedClusterObsCertName                      = "observability-managed-cluster-certs"
	nonOCP                                         = "N/A"
	disableAddonAutomaticInstallationAnnotationKey = "addon.open-cluster-management.io/disable-automatic-installation"
)

var (
	log = logf.Log.WithName("controller_placementrule")
	//watchNamespace                  = config.GetDefaultNamespace()
	isCRoleCreated                = false
	clusterAddon                  = &addonv1alpha1.ClusterManagementAddOn{}
	defaultAddonDeploymentConfig  = &addonv1alpha1.AddOnDeploymentConfig{}
	isplacementControllerRunnning = false
	managedClusterList            = map[string]string{}
	managedClusterListMutex       = &sync.RWMutex{}
)

// PlacementRuleReconciler reconciles a PlacementRule object
type PlacementRuleReconciler struct {
	Client     client.Client
	Log        logr.Logger
	Scheme     *runtime.Scheme
	CRDMap     map[string]bool
	RESTMapper meta.RESTMapper
}

// +kubebuilder:rbac:groups=observability.open-cluster-management.io,resources=placementrules,verbs=get;list;watch;create;update;patch;delete
// +kubebuilder:rbac:groups=observability.open-cluster-management.io,resources=placementrules/status,verbs=get;update;patch
// +kubebuilder:rbac:groups=observability.open-cluster-management.io,resources=placementrules/finalizers,verbs=update

// Reconcile is part of the main kubernetes reconciliation loop which aims to
// move the current state of the cluster closer to the desired state.
// Modify the Reconcile function to compare the state specified by
// the PlacementRule object against the actual cluster state, and then
// perform operations to make the cluster state reflect the state specified by
// the user.
//
// For more details, check Reconcile and its Result here:
// - https://pkg.go.dev/sigs.k8s.io/controller-runtime@v0.7.0/pkg/reconcile
func (r *PlacementRuleReconciler) Reconcile(ctx context.Context, req ctrl.Request) (ctrl.Result, error) {
	reqLogger := log.WithValues("Request.Namespace", req.Namespace, "Request.Name", req.Name)
	reqLogger.Info("Reconciling PlacementRule")

<<<<<<< HEAD
	// ACM 8509: Special case for hub/local cluster metrics collection
	// We want to ensure that the local-cluster is always in the managedClusterList
	// In the case when hubSelfManagement is enabled, we will delete it from the list and modify the object
	// to cater to the use case of deploying in open-cluster-management-observability namespace
	delete(managedClusterList, "local-cluster")
	if _, ok := managedClusterList["local-cluster"]; !ok {
		obj := &clusterv1.ManagedCluster{
			ObjectMeta: metav1.ObjectMeta{
				Name:      "local-cluster",
				Namespace: config.GetDefaultNamespace(),
				Labels: map[string]string{
					"openshiftVersion": "mimical",
				},
			},
		}
		installMetricsWithoutAddon = true
		updateManagedClusterList(obj)
	}

=======
>>>>>>> a0619ce2
	if config.GetMonitoringCRName() == "" {
		reqLogger.Info("multicluster observability resource is not available")
		return ctrl.Result{}, nil
	}

	deleteAll := false
	// Fetch the MultiClusterObservability instance
	mco := &mcov1beta2.MultiClusterObservability{}
	err := r.Client.Get(context.TODO(),
		types.NamespacedName{
			Name: config.GetMonitoringCRName(),
		}, mco)
	if err != nil {
		if k8serrors.IsNotFound(err) {
			deleteAll = true
		} else {
			// Error reading the object - requeue the request.
			return ctrl.Result{}, err
		}
	}

	// Do not reconcile objects if this instance of mch is labeled "paused"
	if config.IsPaused(mco.GetAnnotations()) {
		reqLogger.Info("MCO reconciliation is paused. Nothing more to do.")
		return ctrl.Result{}, nil
	}

	if !deleteAll && !mco.Spec.ObservabilityAddonSpec.EnableMetrics {
		reqLogger.Info("EnableMetrics is set to false. Delete Observability addons")
		deleteAll = true
	}

	// check if the MCH CRD exists
	mchCrdExists := r.CRDMap[config.MCHCrdName]
	// requeue after 10 seconds if the mch crd exists and image image manifests map is empty
	if mchCrdExists && len(config.GetImageManifests()) == 0 {
		// if the mch CR is not ready, then requeue the request after 10s
		return ctrl.Result{RequeueAfter: 10 * time.Second}, nil
	}

	// check if the server certificate for managedcluster
	if managedClusterObsCert == nil {
		var err error
		managedClusterObsCert, err = generateObservabilityServerCACerts(r.Client)
		if err != nil && k8serrors.IsNotFound(err) {
			// if the servser certificate for managedcluster is not ready, then
			// requeue the request after 10s to avoid useless reconcile loop.
			return ctrl.Result{RequeueAfter: 10 * time.Second}, nil
		}
	}

	opts := &client.ListOptions{
		LabelSelector: labels.SelectorFromSet(map[string]string{ownerLabelKey: ownerLabelValue}),
	}
	if req.Namespace != config.GetDefaultNamespace() &&
		req.Namespace != "" {
		opts.Namespace = req.Namespace
	}

	obsAddonList := &mcov1beta1.ObservabilityAddonList{}
	err = r.Client.List(context.TODO(), obsAddonList, opts)
	if err != nil {
		reqLogger.Error(err, "Failed to list observabilityaddon resource")
		return ctrl.Result{}, err
	}
<<<<<<< HEAD
	if installMetricsWithoutAddon {
		obsAddonList.Items = append(obsAddonList.Items, mcov1beta1.ObservabilityAddon{
			ObjectMeta: metav1.ObjectMeta{
				Name:      obsAddonName,
				Namespace: config.GetDefaultNamespace(),
				Labels: map[string]string{
					ownerLabelKey: ownerLabelValue,
				},
			},
		})
	}
=======
>>>>>>> a0619ce2

	if !deleteAll {
		if err := createAllRelatedRes(
			r.Client,
			req,
			mco,
			obsAddonList,
			r.CRDMap,
		); err != nil {
			return ctrl.Result{}, err
		}
	} else {
		if err := deleteAllObsAddons(r.Client, obsAddonList); err != nil {
			return ctrl.Result{}, err
		}
		// Delete Hub endpoint-obseravbility-operator deployment when MCO is deleted
		if err = deleteHubMetricsCollectionDeployments(r.Client); err != nil {
			return ctrl.Result{}, err
		}

	}

	obsAddonList = &mcov1beta1.ObservabilityAddonList{}
	err = r.Client.List(context.TODO(), obsAddonList, opts)
	if err != nil {
		reqLogger.Error(err, "Failed to list observabilityaddon resource")
		return ctrl.Result{}, err
	}
<<<<<<< HEAD
	//if installMetricsWithoutAddon {
	//	obsAddonList.Items = append(obsAddonList.Items, mcov1beta1.ObservabilityAddon{
	//		ObjectMeta: metav1.ObjectMeta{
	//			Name:      "local-cluster",
	//			Namespace: "local-cluster",
	//		},
	//	})
	//}
=======
>>>>>>> a0619ce2
	workList := &workv1.ManifestWorkList{}
	err = r.Client.List(context.TODO(), workList, opts)
	if err != nil {
		reqLogger.Error(err, "Failed to list manifestwork resource")
		return ctrl.Result{}, err
	}
	managedclusteraddonList := &addonv1alpha1.ManagedClusterAddOnList{}
	err = r.Client.List(context.TODO(), managedclusteraddonList, opts)
	if err != nil {
		reqLogger.Error(err, "Failed to list managedclusteraddon resource")
		return ctrl.Result{}, err
	}
	latestClusters := []string{}
	staleAddons := []string{}
	for _, addon := range obsAddonList.Items {
		latestClusters = append(latestClusters, addon.Namespace)
		staleAddons = append(staleAddons, addon.Namespace)
	}
	for _, work := range workList.Items {
		if work.Name != work.Namespace+workNameSuffix {
			reqLogger.Info("To delete invalid manifestwork", "name", work.Name, "namespace", work.Namespace)
			err = deleteManifestWork(r.Client, work.Name, work.Namespace)
			if err != nil {
				return ctrl.Result{}, err
			}
		}
		if !slices.Contains(latestClusters, work.Namespace) {
			reqLogger.Info("To delete manifestwork", "namespace", work.Namespace)
			err = deleteManagedClusterRes(r.Client, work.Namespace)
			if err != nil {
				return ctrl.Result{}, err
			}
		} else {
			staleAddons = commonutil.Remove(staleAddons, work.Namespace)
		}
	}

	// after the managedcluster is detached, the manifestwork for observability will be delete be the cluster manager,
	// but the managedclusteraddon for observability will not deleted by the cluster manager, so check against the
	// managedclusteraddon list to remove the managedcluster resources after the managedcluster is detached.
	for _, mcaddon := range managedclusteraddonList.Items {
		if !slices.Contains(latestClusters, mcaddon.Namespace) {
			reqLogger.Info("To delete managedcluster resources", "namespace", mcaddon.Namespace)
			err = deleteManagedClusterRes(r.Client, mcaddon.Namespace)
			if err != nil {
				return ctrl.Result{}, err
			}
		} else {
			staleAddons = commonutil.Remove(staleAddons, mcaddon.Namespace)
		}
	}

	// delete stale addons if manifestwork does not exist
	for _, addon := range staleAddons {
		err = deleteStaleObsAddon(r.Client, addon, true)
		if err != nil {
			return ctrl.Result{}, err
		}
	}

	// only update managedclusteraddon status when obs addon's status updated
	if req.Name == obsAddonName {
		err = updateAddonStatus(r.Client, *obsAddonList)
		if err != nil {
			return ctrl.Result{}, err
		}
	}

	if deleteAll {
		opts.Namespace = ""
		err = r.Client.List(context.TODO(), workList, opts)
		if err != nil {
			reqLogger.Error(err, "Failed to list manifestwork resource")
			return ctrl.Result{}, err
		}
		if len(workList.Items) == 0 {
			err = deleteGlobalResource(r.Client)
		}
	}

	return ctrl.Result{}, err
}

func createAllRelatedRes(
	c client.Client,
	request ctrl.Request,
	mco *mcov1beta2.MultiClusterObservability,
	obsAddonList *mcov1beta1.ObservabilityAddonList,
	CRDMap map[string]bool,
) error {
	var err error
	// create the clusterrole if not there
	if !isCRoleCreated {
		err = createClusterRole(c)
		if err != nil {
			return err
		}
		err = createResourceRole(c)
		if err != nil {
			return err
		}
		isCRoleCreated = true
	}

	//Get or create ClusterManagementAddon
	clusterAddon, err = util.CreateClusterManagementAddon(c)
	if err != nil {
		return err
	}
	for _, config := range clusterAddon.Spec.SupportedConfigs {
		if config.ConfigGroupResource.Group == util.AddonGroup &&
			config.ConfigGroupResource.Resource == util.AddonDeploymentConfigResource {
			if config.DefaultConfig != nil {
				addonConfig := &addonv1alpha1.AddOnDeploymentConfig{}
				err = c.Get(context.TODO(),
					types.NamespacedName{
						Name:      config.DefaultConfig.Name,
						Namespace: config.DefaultConfig.Namespace,
					},
					addonConfig,
				)
				if err != nil {
					return err
				}
				log.Info("There is default AddonDeploymentConfig for current addon")
				defaultAddonDeploymentConfig = addonConfig
				break
			}
		}
	}

	currentClusters := []string{}
	for _, ep := range obsAddonList.Items {
		currentClusters = append(currentClusters, ep.Namespace)
	}

	// need to reload the template and update the the corresponding resources
	// the loadTemplates method is now lightweight operations as we have cache the templates in memory.
	log.Info("load and update templates for managedcluster resources")
	rawExtensionList, obsAddonCRDv1, obsAddonCRDv1beta1,
		endpointMetricsOperatorDeploy, imageListConfigMap, _ = loadTemplates(mco)

	works, crdv1Work, crdv1beta1Work, err := generateGlobalManifestResources(c, mco)
	if err != nil {
		return err
	}

	// regenerate the hubinfo secret if empty
	if hubInfoSecret == nil {
		var err error
		if hubInfoSecret, err = generateHubInfoSecret(c, config.GetDefaultNamespace(), spokeNameSpace, CRDMap[config.IngressControllerCRD]); err != nil {
			return err
		}
	}

	failedCreateManagedClusterRes := false
	managedClusterListMutex.RLock()
	for managedCluster, openshiftVersion := range managedClusterList {
		currentClusters = commonutil.Remove(currentClusters, managedCluster)
		if isReconcileRequired(request, managedCluster) {
			log.Info(
				"Monitoring operator should be installed in cluster",
				"cluster_name",
				managedCluster,
				"request.name",
				request.Name,
				"request.namespace",
				request.Namespace,
				"openshiftVersion",
				openshiftVersion,
			)
			if openshiftVersion == "3" {
				err = createManagedClusterRes(c, mco,
					managedCluster, managedCluster,
					works, ocp311metricsAllowlistConfigMap, crdv1beta1Work, endpointMetricsOperatorDeploy, hubInfoSecret, false)
			} else if openshiftVersion == nonOCP {
				err = createManagedClusterRes(c, mco,
					managedCluster, managedCluster,
					works, metricsAllowlistConfigMap, crdv1Work, endpointMetricsOperatorDeploy, hubInfoSecret, true)
<<<<<<< HEAD
			} else if openshiftVersion == "mimical" {
				// Create copy of hub-info-secret for local-cluster since hubInfo is global variable
				hubInfoSecretCopy := hubInfoSecret.DeepCopy()
				err = createManagedClusterRes(c, mco,
					managedCluster, config.GetDefaultNamespace(),
					works, metricsAllowlistConfigMap, crdv1Work, endpointMetricsOperatorDeploy, hubInfoSecretCopy, false)
=======
>>>>>>> a0619ce2
			} else {
				err = createManagedClusterRes(c, mco,
					managedCluster, managedCluster,
					works, metricsAllowlistConfigMap, crdv1Work, endpointMetricsOperatorDeploy, hubInfoSecret, false)
			}
			if err != nil {
				failedCreateManagedClusterRes = true
				log.Error(err, "Failed to create managedcluster resources", "namespace", managedCluster)
			}
			if request.Namespace == managedCluster {
				break
			}
		}
	}
	managedClusterListMutex.RUnlock()

	failedDeleteOba := false
	for _, cluster := range currentClusters {
<<<<<<< HEAD
		if cluster != config.GetDefaultNamespace() {
			err = deleteObsAddon(c, cluster)
			if err != nil {
				failedDeleteOba = true
				log.Error(err, "Failed to delete observabilityaddon", "namespace", cluster)
			}
=======
		log.Info("To delete observabilityAddon", "namespace", cluster)
		err = deleteObsAddon(c, cluster)
		if err != nil {
			failedDeleteOba = true
			log.Error(err, "Failed to delete observabilityaddon", "namespace", cluster)
>>>>>>> a0619ce2
		}

	}

	if failedCreateManagedClusterRes || failedDeleteOba {
		return errors.New("failed to create managedcluster resources or failed to delete observabilityaddon, skip and reconcile later")
	}

	return nil
}

func deleteAllObsAddons(
	client client.Client,
	obsAddonList *mcov1beta1.ObservabilityAddonList,
) error {
	for _, ep := range obsAddonList.Items {
		err := deleteObsAddon(client, ep.Namespace)
		if err != nil {
			log.Error(err, "Failed to delete observabilityaddon", "namespace", ep.Namespace)
			return err
		}
	}
	return nil
}

func deleteGlobalResource(c client.Client) error {
	err := deleteClusterRole(c)
	if err != nil {
		return err
	}
	err = deleteResourceRole(c)
	if err != nil {
		return err
	}
	isCRoleCreated = false
	//delete ClusterManagementAddon
	err = util.DeleteClusterManagementAddon(c)
	if err != nil {
		return err
	}
	return nil
}

func createManagedClusterRes(
	c client.Client,
	mco *mcov1beta2.MultiClusterObservability,
	name string,
	namespace string,
	works []workv1.Manifest,
	allowlist *corev1.ConfigMap,
	crdWork *workv1.Manifest,
	dep *appsv1.Deployment,
	hubInfo *corev1.Secret,
	installProm bool,
) error {
	err := createObsAddon(c, namespace)
	if err != nil {
		log.Error(err, "Failed to create observabilityaddon")
		return err
	}

	err = createRolebindings(c, namespace, name)
	if err != nil {
		return err
	}

	addon, err := util.CreateManagedClusterAddonCR(c, namespace, ownerLabelKey, ownerLabelValue)
	if err != nil {
		log.Error(err, "Failed to create ManagedClusterAddon")
		return err
	}
	addonConfig := &addonv1alpha1.AddOnDeploymentConfig{}
	isCustomConfig := false
	for _, config := range addon.Spec.Configs {
		if config.ConfigGroupResource.Group == util.AddonGroup &&
			config.ConfigGroupResource.Resource == util.AddonDeploymentConfigResource {
			err = c.Get(context.TODO(),
				types.NamespacedName{
					Name:      config.ConfigReferent.Name,
					Namespace: config.ConfigReferent.Namespace,
				},
				addonConfig,
			)
			if err != nil {
				return err
			}
			isCustomConfig = true
			log.Info("There is AddonDeploymentConfig for current addon", "namespace", namespace)
			break
		}
	}
	if !isCustomConfig {
		addonConfig = defaultAddonDeploymentConfig
	}

	if err = createManifestWorks(c, namespace, name, mco, works, allowlist, crdWork, dep, hubInfo, addonConfig, installProm); err != nil {
		log.Error(err, "Failed to create manifestwork")
		return err
	}

	return nil
}

func deleteManagedClusterRes(c client.Client, namespace string) error {

	managedclusteraddon := &addonv1alpha1.ManagedClusterAddOn{
		ObjectMeta: metav1.ObjectMeta{
			Name:      util.ManagedClusterAddonName,
			Namespace: namespace,
		},
	}
	err := c.Delete(context.TODO(), managedclusteraddon)
	if err != nil && !k8serrors.IsNotFound(err) {
		log.Error(err, "Failed to delete managedclusteraddon")
		return err
	}

	err = deleteRolebindings(c, namespace)
	if err != nil {
		return err
	}

	err = deleteManifestWorks(c, namespace)
	if err != nil {
		log.Error(err, "Failed to delete manifestwork")
		return err
	}
	return nil
}

func updateManagedClusterList(obj client.Object) {
	managedClusterListMutex.Lock()
	defer managedClusterListMutex.Unlock()
	if version, ok := obj.GetLabels()["openshiftVersion"]; ok {
		managedClusterList[obj.GetName()] = version
	} else {
		managedClusterList[obj.GetName()] = nonOCP
	}
}

// Do not reconcile objects if this instance of mch has the
// `disableAddonAutomaticInstallationAnnotationKey` annotation
func isAutomaticAddonInstallationDisabled(obj client.Object) bool {
	annotations := obj.GetAnnotations()
	if val, ok := annotations[disableAddonAutomaticInstallationAnnotationKey]; ok && strings.EqualFold(val, "true") {
		log.Info("Cluster has disable addon automatic installation annotation. Skip addon deploy")
		return true
	}
	return false
}

// SetupWithManager sets up the controller with the Manager.
// TODO refactor (if possible) to match format of observabilityaddon_controller.go
func (r *PlacementRuleReconciler) SetupWithManager(mgr ctrl.Manager) error {
	c := mgr.GetClient()
	ingressCtlCrdExists := r.CRDMap[config.IngressControllerCRD]

	clusterPred := getClusterPreds()

	// Watch changes for AddonDeploymentConfig
	AddonDeploymentPred := GetAddOnDeploymentPredicates()

	// Watch changes to endpoint-operator deployment
	hubEndpointOperatorPred := getHubEndpointOperatorPredicates()

	obsAddonPred := predicate.Funcs{
		CreateFunc: func(e event.CreateEvent) bool {
			return false
		},
		UpdateFunc: func(e event.UpdateEvent) bool {
			if e.ObjectNew.GetName() == obsAddonName &&
				e.ObjectNew.GetLabels()[ownerLabelKey] == ownerLabelValue &&
				!reflect.DeepEqual(e.ObjectNew.(*mcov1beta1.ObservabilityAddon).Status.Conditions,
					e.ObjectOld.(*mcov1beta1.ObservabilityAddon).Status.Conditions) {
				return true
			}
			return false
		},
		DeleteFunc: func(e event.DeleteEvent) bool {
			if e.Object.GetName() == obsAddonName &&
				e.Object.GetLabels()[ownerLabelKey] == ownerLabelValue {
				log.Info(
					"DeleteFunc",
					"obsAddonNamespace",
					e.Object.GetNamespace(),
					"obsAddonName",
					e.Object.GetName(),
				)
				if err := removePostponeDeleteAnnotationForManifestwork(c, e.Object.GetNamespace()); err != nil {
					log.Error(err, "postpone delete annotation for manifestwork could not be removed")
					return false
				}
				return true
			}
			return false
		},
	}

	allowlistPred := predicate.Funcs{
		CreateFunc: func(e event.CreateEvent) bool {
			if (e.Object.GetName() == config.AllowlistCustomConfigMapName ||
				e.Object.GetName() == operatorconfig.AllowlistConfigMapName) &&
				e.Object.GetNamespace() == config.GetDefaultNamespace() {
				// generate the metrics allowlist configmap
				log.Info("generate metric allow list configmap for allowlist configmap CREATE")
				metricsAllowlistConfigMap, ocp311metricsAllowlistConfigMap, _ = generateMetricsListCM(c)
				return true
			}
			return false
		},
		UpdateFunc: func(e event.UpdateEvent) bool {
			if (e.ObjectNew.GetName() == config.AllowlistCustomConfigMapName ||
				e.ObjectNew.GetName() == operatorconfig.AllowlistConfigMapName) &&
				e.ObjectNew.GetNamespace() == config.GetDefaultNamespace() &&
				e.ObjectNew.GetResourceVersion() != e.ObjectOld.GetResourceVersion() {
				// regenerate the metrics allowlist configmap
				log.Info("generate metric allow list configmap for allowlist configmap UPDATE")
				metricsAllowlistConfigMap, ocp311metricsAllowlistConfigMap, _ = generateMetricsListCM(c)
				return true
			}
			return false
		},
		DeleteFunc: func(e event.DeleteEvent) bool {
			if (e.Object.GetName() == config.AllowlistCustomConfigMapName ||
				e.Object.GetName() == operatorconfig.AllowlistConfigMapName) &&
				e.Object.GetNamespace() == config.GetDefaultNamespace() {
				// regenerate the metrics allowlist configmap
				log.Info("generate metric allow list configmap for allowlist configmap UPDATE")
				metricsAllowlistConfigMap, ocp311metricsAllowlistConfigMap, _ = generateMetricsListCM(c)
				return true
			}
			return false
		},
	}

	certSecretPred := predicate.Funcs{
		CreateFunc: func(e event.CreateEvent) bool {
			if e.Object.GetName() == config.ServerCACerts &&
				e.Object.GetNamespace() == config.GetDefaultNamespace() {
				// generate the certificate for managed cluster
				log.Info("generate managedcluster observability certificate for server certificate CREATE")
				managedClusterObsCert, _ = generateObservabilityServerCACerts(c)
				return true
			}
			return false
		},
		UpdateFunc: func(e event.UpdateEvent) bool {
			if (e.ObjectNew.GetName() == config.ServerCACerts &&
				e.ObjectNew.GetNamespace() == config.GetDefaultNamespace()) &&
				e.ObjectNew.GetResourceVersion() != e.ObjectOld.GetResourceVersion() {
				// regenerate the certificate for managed cluster
				log.Info("generate managedcluster observability certificate for server certificate UPDATE")
				managedClusterObsCert, _ = generateObservabilityServerCACerts(c)
				return true
			}
			return false
		},
		DeleteFunc: func(e event.DeleteEvent) bool {
			if e.Object.GetName() == config.ServerCACerts &&
				e.Object.GetNamespace() == config.GetDefaultNamespace() {
				return true
			}
			return false
		},
	}

	ingressControllerPred := predicate.Funcs{
		CreateFunc: func(e event.CreateEvent) bool {
			if e.Object.GetName() == config.OpenshiftIngressOperatorCRName &&
				e.Object.GetNamespace() == config.OpenshiftIngressOperatorNamespace {
				// generate the hubInfo secret
				hubInfoSecret, _ = generateHubInfoSecret(
					c,
					config.GetDefaultNamespace(),
					spokeNameSpace,
					ingressCtlCrdExists,
				)
				return true
			}
			return false
		},
		UpdateFunc: func(e event.UpdateEvent) bool {
			if e.ObjectNew.GetName() == config.OpenshiftIngressOperatorCRName &&
				e.ObjectNew.GetResourceVersion() != e.ObjectOld.GetResourceVersion() &&
				e.ObjectNew.GetNamespace() == config.OpenshiftIngressOperatorNamespace {
				// regenerate the hubInfo secret
				hubInfoSecret, _ = generateHubInfoSecret(
					c,
					config.GetDefaultNamespace(),
					spokeNameSpace,
					ingressCtlCrdExists,
				)
				return true
			}
			return false
		},
		DeleteFunc: func(e event.DeleteEvent) bool {
			if e.Object.GetName() == config.OpenshiftIngressOperatorCRName &&
				e.Object.GetNamespace() == config.OpenshiftIngressOperatorNamespace {
				// regenerate the hubInfo secret
				hubInfoSecret, _ = generateHubInfoSecret(
					c,
					config.GetDefaultNamespace(),
					spokeNameSpace,
					ingressCtlCrdExists,
				)
				return true
			}
			return false
		},
	}

	amRouterCertSecretPred := predicate.Funcs{
		CreateFunc: func(e event.CreateEvent) bool {
			if e.Object.GetNamespace() == config.GetDefaultNamespace() &&
				(e.Object.GetName() == config.AlertmanagerRouteBYOCAName ||
					e.Object.GetName() == config.AlertmanagerRouteBYOCERTName) {
				// generate the hubInfo secret
				hubInfoSecret, _ = generateHubInfoSecret(
					c,
					config.GetDefaultNamespace(),
					spokeNameSpace,
					ingressCtlCrdExists,
				)
				return true
			}
			return false
		},
		UpdateFunc: func(e event.UpdateEvent) bool {
			if e.ObjectNew.GetNamespace() == config.GetDefaultNamespace() &&
				e.ObjectNew.GetResourceVersion() != e.ObjectOld.GetResourceVersion() &&
				(e.ObjectNew.GetName() == config.AlertmanagerRouteBYOCAName ||
					e.ObjectNew.GetName() == config.AlertmanagerRouteBYOCERTName) {
				// regenerate the hubInfo secret
				hubInfoSecret, _ = generateHubInfoSecret(
					c,
					config.GetDefaultNamespace(),
					spokeNameSpace,
					ingressCtlCrdExists,
				)
				return true
			}
			return false
		},
		DeleteFunc: func(e event.DeleteEvent) bool {
			if e.Object.GetNamespace() == config.GetDefaultNamespace() &&
				(e.Object.GetName() == config.AlertmanagerRouteBYOCAName ||
					e.Object.GetName() == config.AlertmanagerRouteBYOCERTName) {
				// regenerate the hubInfo secret
				hubInfoSecret, _ = generateHubInfoSecret(
					c,
					config.GetDefaultNamespace(),
					spokeNameSpace,
					ingressCtlCrdExists,
				)
				return true
			}
			return false
		},
	}

	routeCASecretPred := predicate.Funcs{
		CreateFunc: func(e event.CreateEvent) bool {
			if (e.Object.GetNamespace() == config.OpenshiftIngressOperatorNamespace &&
				e.Object.GetName() == config.OpenshiftIngressRouteCAName) ||
				(e.Object.GetNamespace() == config.OpenshiftIngressNamespace &&
					e.Object.GetName() == config.OpenshiftIngressDefaultCertName) {
				// generate the hubInfo secret
				hubInfoSecret, _ = generateHubInfoSecret(
					c,
					config.GetDefaultNamespace(),
					spokeNameSpace,
					ingressCtlCrdExists,
				)
				return true
			}
			return false
		},
		UpdateFunc: func(e event.UpdateEvent) bool {
			if ((e.ObjectNew.GetNamespace() == config.OpenshiftIngressOperatorNamespace &&
				e.ObjectNew.GetName() == config.OpenshiftIngressRouteCAName) ||
				(e.ObjectNew.GetNamespace() == config.OpenshiftIngressNamespace &&
					e.ObjectNew.GetName() == config.OpenshiftIngressDefaultCertName)) &&
				e.ObjectNew.GetResourceVersion() != e.ObjectOld.GetResourceVersion() {
				// regenerate the hubInfo secret
				hubInfoSecret, _ = generateHubInfoSecret(
					c,
					config.GetDefaultNamespace(),
					spokeNameSpace,
					ingressCtlCrdExists,
				)
				return true
			}
			return false
		},
		DeleteFunc: func(e event.DeleteEvent) bool {
			return false
		},
	}

	amAccessorSAPred := predicate.Funcs{
		CreateFunc: func(e event.CreateEvent) bool {
			if e.Object.GetName() == config.AlertmanagerAccessorSAName &&
				e.Object.GetNamespace() == config.GetDefaultNamespace() {
				// wait 10s for access_token of alertmanager and generate the secret that contains the access_token
				if err := wait.Poll(2*time.Second, 10*time.Second, func() (bool, error) {
					var err error
					log.Info("generate amAccessorTokenSecret for alertmanager access serviceaccount CREATE")
					if amAccessorTokenSecret, err = generateAmAccessorTokenSecret(c); err == nil {
						return true, nil
					}
					return false, err
				}); err != nil {
					log.Error(err, "error polling in createfunc")
					return false
				}
				return true
			}
			return false
		},
		UpdateFunc: func(e event.UpdateEvent) bool {
			if (e.ObjectNew.GetName() == config.AlertmanagerAccessorSAName &&
				e.ObjectNew.GetNamespace() == config.GetDefaultNamespace()) &&
				e.ObjectNew.GetResourceVersion() != e.ObjectOld.GetResourceVersion() {
				// regenerate the secret that contains the access_token for the Alertmanager in the Hub cluster
				amAccessorTokenSecret, _ = generateAmAccessorTokenSecret(c)
				return true
			}
			return false
		},
		DeleteFunc: func(e event.DeleteEvent) bool {
			return false
		},
	}

	ctrBuilder := ctrl.NewControllerManagedBy(mgr).
		// Watch for changes to primary resource ManagedCluster with predicate
		For(&clusterv1.ManagedCluster{}, builder.WithPredicates(clusterPred)).
		// secondary watch for observabilityaddon
		Watches(&source.Kind{Type: &mcov1beta1.ObservabilityAddon{}}, &handler.EnqueueRequestForObject{}, builder.WithPredicates(obsAddonPred)).

		// secondary watch for MCO
		Watches(&source.Kind{Type: &mcov1beta2.MultiClusterObservability{}}, handler.EnqueueRequestsFromMapFunc(func(obj client.Object) []reconcile.Request {
			return []reconcile.Request{
				{NamespacedName: types.NamespacedName{
					Name: config.MCOUpdatedRequestName,
				}},
			}
		}), builder.WithPredicates(getMCOPred(c, ingressCtlCrdExists))).

		// secondary watch for custom allowlist configmap
		Watches(&source.Kind{Type: &corev1.ConfigMap{}}, &handler.EnqueueRequestForObject{}, builder.WithPredicates(allowlistPred)).

		// secondary watch for certificate secrets
		Watches(&source.Kind{Type: &corev1.Secret{}}, &handler.EnqueueRequestForObject{}, builder.WithPredicates(certSecretPred)).

		// secondary watch for alertmanager accessor serviceaccount
		Watches(&source.Kind{Type: &corev1.ServiceAccount{}}, &handler.EnqueueRequestForObject{}, builder.WithPredicates(amAccessorSAPred))

	// watch for AddonDeploymentConfig
	if _, err := r.RESTMapper.RESTMapping(schema.GroupKind{Group: addonv1alpha1.GroupVersion.Group, Kind: "AddOnDeploymentConfig"}, addonv1alpha1.GroupVersion.Version); err == nil {
		ctrBuilder = ctrBuilder.Watches(
			&source.Kind{Type: &addonv1alpha1.AddOnDeploymentConfig{}},
			handler.EnqueueRequestsFromMapFunc(func(obj client.Object) []reconcile.Request {
				return []reconcile.Request{
					{NamespacedName: types.NamespacedName{
						Name: config.AddonDeploymentConfigUpdateName,
					}},
				}
			}),
			builder.WithPredicates(AddonDeploymentPred),
		)
	}
	manifestWorkGroupKind := schema.GroupKind{Group: workv1.GroupVersion.Group, Kind: "ManifestWork"}
	if _, err := r.RESTMapper.RESTMapping(manifestWorkGroupKind, workv1.GroupVersion.Version); err == nil {
		workPred := getManifestworkPred()
		// secondary watch for manifestwork
		ctrBuilder = ctrBuilder.Watches(
			&source.Kind{Type: &workv1.ManifestWork{}},
			&handler.EnqueueRequestForObject{},
			builder.WithPredicates(workPred),
		)
	}

	clusterMgmtGroupKind := schema.GroupKind{Group: addonv1alpha1.GroupVersion.Group, Kind: "ClusterManagementAddOn"}
	if _, err := r.RESTMapper.RESTMapping(clusterMgmtGroupKind, addonv1alpha1.GroupVersion.Version); err == nil {
		clusterMgmtPred := getClusterMgmtAddonPredFunc()

		// secondary watch for clustermanagementaddon
		ctrBuilder = ctrBuilder.Watches(
			&source.Kind{Type: &addonv1alpha1.ClusterManagementAddOn{}},
			handler.EnqueueRequestsFromMapFunc(func(obj client.Object) []reconcile.Request {
				return []reconcile.Request{
					{NamespacedName: types.NamespacedName{
						Name: config.ClusterManagementAddOnUpdateName,
					}},
				}
			}),
			builder.WithPredicates(clusterMgmtPred),
		)
	}

	mgClusterGroupKind := schema.GroupKind{Group: addonv1alpha1.GroupVersion.Group, Kind: "ManagedClusterAddOn"}
	if _, err := r.RESTMapper.RESTMapping(mgClusterGroupKind, addonv1alpha1.GroupVersion.Version); err == nil {
		mgClusterGroupKindPred := getMgClusterAddonPredFunc()

		// secondary watch for managedclusteraddon
		ctrBuilder = ctrBuilder.Watches(
			&source.Kind{Type: &addonv1alpha1.ManagedClusterAddOn{}},
			&handler.EnqueueRequestForObject{},
			builder.WithPredicates(mgClusterGroupKindPred),
		)
	}

	mchGroupKind := schema.GroupKind{Group: mchv1.GroupVersion.Group, Kind: "MultiClusterHub"}
	if _, err := r.RESTMapper.RESTMapping(mchGroupKind, mchv1.GroupVersion.Version); err == nil {
		mchPred := getMchPred(c)

		if ingressCtlCrdExists {
			// secondary watch for default ingresscontroller
			ctrBuilder = ctrBuilder.Watches(&source.Kind{Type: &operatorv1.IngressController{}}, &handler.EnqueueRequestForObject{}, builder.WithPredicates(ingressControllerPred)).

				// secondary watch for alertmanager route byo cert secrets
				Watches(&source.Kind{Type: &corev1.Secret{}}, &handler.EnqueueRequestForObject{}, builder.WithPredicates(amRouterCertSecretPred)).

				// secondary watch for openshift route ca secret
				Watches(&source.Kind{Type: &corev1.Secret{}}, &handler.EnqueueRequestForObject{}, builder.WithPredicates(routeCASecretPred))
		}

		mchCrdExists := r.CRDMap[config.MCHCrdName]
		if mchCrdExists {
			// secondary watch for MCH
			ctrBuilder = ctrBuilder.Watches(
				&source.Kind{Type: &mchv1.MultiClusterHub{}},
				handler.EnqueueRequestsFromMapFunc(func(obj client.Object) []reconcile.Request {
					return []reconcile.Request{
						{NamespacedName: types.NamespacedName{
							Name:      config.MCHUpdatedRequestName,
							Namespace: obj.GetNamespace(),
						}},
					}
				}),
				builder.WithPredicates(mchPred),
			)
		}
	}

	// ACM 8509: Special case for hub/local cluster metrics collection
	// secondary watch for hub endpoint operator deployment
	ctrBuilder = ctrBuilder.Watches(&source.Kind{Type: &appsv1.Deployment{}}, &handler.EnqueueRequestForObject{}, builder.WithPredicates(hubEndpointOperatorPred)).
		Watches(
			&source.Kind{Type: &corev1.Secret{}},
			&handler.EnqueueRequestForObject{},
			builder.WithPredicates(getPred(operatorconfig.HubInfoSecretName, config.GetDefaultNamespace(), true, true, true)),
		).
		Watches(
			&source.Kind{Type: &corev1.Secret{}},
			&handler.EnqueueRequestForObject{},
			builder.WithPredicates(getPred(operatorconfig.MtlsCertName, config.GetDefaultNamespace(), true, true, true)),
		).
		Watches(
			&source.Kind{Type: &corev1.Secret{}},
			&handler.EnqueueRequestForObject{},
			builder.WithPredicates(getPred(managedClusterObsCertName, config.GetDefaultNamespace(), true, true, true)),
		).
		Watches(
			&source.Kind{Type: &corev1.Secret{}},
			&handler.EnqueueRequestForObject{},
			builder.WithPredicates(getPred(config.AlertmanagerAccessorSecretName, config.GetDefaultNamespace(), true, true, true)),
		).
		Watches(
			&source.Kind{Type: &corev1.ConfigMap{}},
			&handler.EnqueueRequestForObject{},
			builder.WithPredicates(getPred(operatorconfig.AllowlistConfigMapName, config.GetDefaultNamespace(), true, true, true)),
		).
		Watches(
			&source.Kind{Type: &corev1.ConfigMap{}},
			&handler.EnqueueRequestForObject{},
			builder.WithPredicates(getPred(operatorconfig.AllowlistCustomConfigMapName, "", true, true, true)),
		).
		Watches(
			&source.Kind{Type: &corev1.ConfigMap{}},
			&handler.EnqueueRequestForObject{},
			builder.WithPredicates(getPred(operatorconfig.CaConfigmapName, config.GetDefaultNamespace(), false, true, true)),
		).
		Watches(
			&source.Kind{Type: &appsv1.Deployment{}},
			&handler.EnqueueRequestForObject{},
			builder.WithPredicates(getPred(hubMetricsCollectorName, config.GetDefaultNamespace(), true, true, true)),
		).
		Watches(
			&source.Kind{Type: &appsv1.Deployment{}},
			&handler.EnqueueRequestForObject{},
			builder.WithPredicates(getPred(hubUwlMetricsCollectorName, config.GetDefaultNamespace(), true, true, true)),
		).
		Watches(
			&source.Kind{Type: &rbacv1.ClusterRoleBinding{}},
			&handler.EnqueueRequestForObject{},
			builder.WithPredicates(getPred(operatorconfig.ClusterRoleBindingName, "", false, true, true)),
		).
		Watches(
			&source.Kind{Type: &corev1.ConfigMap{}},
			&handler.EnqueueRequestForObject{},
			builder.WithPredicates(getPred(operatorconfig.ImageConfigMap, config.GetDefaultNamespace(), true, true, true)),
		).
		Watches(
			&source.Kind{Type: &appsv1.StatefulSet{}},
			&handler.EnqueueRequestForObject{},
			builder.WithPredicates(getPred(operatorconfig.PrometheusUserWorkload, hubUwlMetricsCollectorNs, true, false, true)),
		)
	// create and return a new controller
	return ctrBuilder.Complete(r)
}

func StartPlacementController(mgr manager.Manager, crdMap map[string]bool) error {
	if isplacementControllerRunnning {
		return nil
	}
	isplacementControllerRunnning = true

	if err := (&PlacementRuleReconciler{
		Client:     mgr.GetClient(),
		Log:        ctrl.Log.WithName("controllers").WithName("PlacementRule"),
		Scheme:     mgr.GetScheme(),
		CRDMap:     crdMap,
		RESTMapper: mgr.GetRESTMapper(),
	}).SetupWithManager(mgr); err != nil {
		log.Error(err, "unable to create controller", "controller", "PlacementRule")
		return err
	}

	return nil
}

// enter the loop for the following reconcile requests:
// 1. MCO CR change(request name is "mco-updated-request")
// 2. MCH resource change(request name is "mch-updated-request"), to handle image replacement in upgrade case.
// 3. ClusterManagementAddon change(request name is "clustermgmtaddon-updated-request")
// 4. configmap/secret... resource change from observability namespace
// 5. managedcluster change(request namespace is emprt string and request name is managedcluster name)
// 6. manifestwork/observabilityaddon/managedclusteraddon/rolebinding... change from managedcluster namespace
func isReconcileRequired(request ctrl.Request, managedCluster string) bool {
	if request.Name == config.MCOUpdatedRequestName ||
		request.Name == config.MCHUpdatedRequestName ||
		request.Name == config.ClusterManagementAddOnUpdateName ||
		request.Name == config.AddonDeploymentConfigUpdateName {
		return true
	}
	if request.Namespace == config.GetDefaultNamespace() ||
		(request.Namespace == "" && request.Name == managedCluster) ||
		request.Namespace == managedCluster {
		return true
	}
	return false
}<|MERGE_RESOLUTION|>--- conflicted
+++ resolved
@@ -95,7 +95,6 @@
 	reqLogger := log.WithValues("Request.Namespace", req.Namespace, "Request.Name", req.Name)
 	reqLogger.Info("Reconciling PlacementRule")
 
-<<<<<<< HEAD
 	// ACM 8509: Special case for hub/local cluster metrics collection
 	// We want to ensure that the local-cluster is always in the managedClusterList
 	// In the case when hubSelfManagement is enabled, we will delete it from the list and modify the object
@@ -115,8 +114,6 @@
 		updateManagedClusterList(obj)
 	}
 
-=======
->>>>>>> a0619ce2
 	if config.GetMonitoringCRName() == "" {
 		reqLogger.Info("multicluster observability resource is not available")
 		return ctrl.Result{}, nil
@@ -182,7 +179,7 @@
 		reqLogger.Error(err, "Failed to list observabilityaddon resource")
 		return ctrl.Result{}, err
 	}
-<<<<<<< HEAD
+
 	if installMetricsWithoutAddon {
 		obsAddonList.Items = append(obsAddonList.Items, mcov1beta1.ObservabilityAddon{
 			ObjectMeta: metav1.ObjectMeta{
@@ -194,8 +191,6 @@
 			},
 		})
 	}
-=======
->>>>>>> a0619ce2
 
 	if !deleteAll {
 		if err := createAllRelatedRes(
@@ -224,7 +219,7 @@
 		reqLogger.Error(err, "Failed to list observabilityaddon resource")
 		return ctrl.Result{}, err
 	}
-<<<<<<< HEAD
+
 	//if installMetricsWithoutAddon {
 	//	obsAddonList.Items = append(obsAddonList.Items, mcov1beta1.ObservabilityAddon{
 	//		ObjectMeta: metav1.ObjectMeta{
@@ -233,8 +228,7 @@
 	//		},
 	//	})
 	//}
-=======
->>>>>>> a0619ce2
+
 	workList := &workv1.ManifestWorkList{}
 	err = r.Client.List(context.TODO(), workList, opts)
 	if err != nil {
@@ -414,15 +408,12 @@
 				err = createManagedClusterRes(c, mco,
 					managedCluster, managedCluster,
 					works, metricsAllowlistConfigMap, crdv1Work, endpointMetricsOperatorDeploy, hubInfoSecret, true)
-<<<<<<< HEAD
 			} else if openshiftVersion == "mimical" {
 				// Create copy of hub-info-secret for local-cluster since hubInfo is global variable
 				hubInfoSecretCopy := hubInfoSecret.DeepCopy()
 				err = createManagedClusterRes(c, mco,
 					managedCluster, config.GetDefaultNamespace(),
 					works, metricsAllowlistConfigMap, crdv1Work, endpointMetricsOperatorDeploy, hubInfoSecretCopy, false)
-=======
->>>>>>> a0619ce2
 			} else {
 				err = createManagedClusterRes(c, mco,
 					managedCluster, managedCluster,
@@ -441,20 +432,12 @@
 
 	failedDeleteOba := false
 	for _, cluster := range currentClusters {
-<<<<<<< HEAD
 		if cluster != config.GetDefaultNamespace() {
 			err = deleteObsAddon(c, cluster)
 			if err != nil {
 				failedDeleteOba = true
 				log.Error(err, "Failed to delete observabilityaddon", "namespace", cluster)
 			}
-=======
-		log.Info("To delete observabilityAddon", "namespace", cluster)
-		err = deleteObsAddon(c, cluster)
-		if err != nil {
-			failedDeleteOba = true
-			log.Error(err, "Failed to delete observabilityaddon", "namespace", cluster)
->>>>>>> a0619ce2
 		}
 
 	}
