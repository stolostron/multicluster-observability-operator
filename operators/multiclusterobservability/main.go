--- conflicted
+++ resolved
@@ -262,14 +262,8 @@
 	}
 
 	mcghCrdExists, err := operatorsutil.CheckCRDExist(crdClient, config.MCGHCrdName)
-<<<<<<< HEAD
-	if err != nil {
-		setupLog.Error(err, "")
-=======
-	log.Info("Coleen Checking if MCGH CRD exists", "exists", mcghCrdExists)
-	if err != nil {
-		setupLog.Error(err, "Coleen")
->>>>>>> 29cc5378
+	if err != nil {
+		setupLog.Error(err, "")
 		os.Exit(1)
 	}
 
