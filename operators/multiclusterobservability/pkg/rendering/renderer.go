--- conflicted
+++ resolved
@@ -45,10 +45,9 @@
 	return mcoRenderer
 }
 
-<<<<<<< HEAD
-func (r *MCORenderer) Render(c runtimeclient.Client) ([]*unstructured.Unstructured, error) {
-
-	genericTemplates, err := templates.GetTemplates(templatesutil.GetTemplateRenderer(), r.cr)
+func (r *MCORenderer) Render() ([]*unstructured.Unstructured, error) {
+	// load and render generic templates
+	genericTemplates, err := templates.GetOrLoadGenericTemplates(templatesutil.GetTemplateRenderer())
 	if err != nil {
 		return nil, err
 	}
@@ -57,26 +56,12 @@
 		config.GetCrLabelKey(): r.cr.Name,
 	}
 	resources, err := r.renderer.RenderTemplates(genericTemplates, namespace, labels)
-=======
-func (r *Renderer) Render() ([]*unstructured.Unstructured, error) {
-	// load and render generic templates
-	genericTemplates, err := templates.GetTemplateRenderer().GetOrLoadGenericTemplates()
-	if err != nil {
-		return nil, err
-	}
-	resources, err := r.renderGenericTemplates(genericTemplates)
->>>>>>> f0f888ce
 	if err != nil {
 		return nil, err
 	}
 
-<<<<<<< HEAD
-	// render grafana templates
-	grafanaTemplates, err := templates.GetGrafanaTemplates(templatesutil.GetTemplateRenderer(), r.cr)
-=======
 	// load and render grafana templates
-	grafanaTemplates, err := templates.GetTemplateRenderer().GetOrLoadGrafanaTemplates()
->>>>>>> f0f888ce
+	grafanaTemplates, err := templates.GetOrLoadGrafanaTemplates(templatesutil.GetTemplateRenderer())
 	if err != nil {
 		return nil, err
 	}
@@ -86,13 +71,8 @@
 	}
 	resources = append(resources, grafanaResources...)
 
-<<<<<<< HEAD
-	//render alertmanager templates
-	alertTemplates, err := templates.GetAlertManagerTemplates(templatesutil.GetTemplateRenderer(), r.cr)
-=======
 	//load and render alertmanager templates
-	alertTemplates, err := templates.GetTemplateRenderer().GetOrLoadAlertManagerTemplates()
->>>>>>> f0f888ce
+	alertTemplates, err := templates.GetOrLoadAlertManagerTemplates(templatesutil.GetTemplateRenderer())
 	if err != nil {
 		return nil, err
 	}
@@ -102,13 +82,8 @@
 	}
 	resources = append(resources, alertResources...)
 
-<<<<<<< HEAD
-	//render thanos templates
-	thanosTemplates, err := templates.GetThanosTemplates(templatesutil.GetTemplateRenderer(), r.cr)
-=======
 	// load and render thanos templates
-	thanosTemplates, err := templates.GetTemplateRenderer().GetOrLoadThanosTemplates()
->>>>>>> f0f888ce
+	thanosTemplates, err := templates.GetOrLoadThanosTemplates(templatesutil.GetTemplateRenderer())
 	if err != nil {
 		return nil, err
 	}
@@ -118,13 +93,8 @@
 	}
 	resources = append(resources, thanosResources...)
 
-<<<<<<< HEAD
-	//render proxy templates
-	proxyTemplates, err := templates.GetProxyTemplates(templatesutil.GetTemplateRenderer(), r.cr)
-=======
 	// load and render proxy templates
-	proxyTemplates, err := templates.GetTemplateRenderer().GetOrLoadProxyTemplates()
->>>>>>> f0f888ce
+	proxyTemplates, err := templates.GetOrLoadProxyTemplates(templatesutil.GetTemplateRenderer())
 	if err != nil {
 		return nil, err
 	}
@@ -179,101 +149,7 @@
 	return resources, nil
 }
 
-<<<<<<< HEAD
 func (r *MCORenderer) renderMutatingWebhookConfiguration(res *resource.Resource) (*unstructured.Unstructured, error) {
-=======
-func (r *Renderer) renderGenericTemplates(templates []*resource.Resource) ([]*unstructured.Unstructured, error) {
-	uobjs := []*unstructured.Unstructured{}
-	for _, template := range templates {
-		render, ok := r.renderFns[template.GetKind()]
-		if !ok {
-			uobjs = append(uobjs, &unstructured.Unstructured{Object: template.Map()})
-			continue
-		}
-		uobj, err := render(template.DeepCopy())
-		if err != nil {
-			return []*unstructured.Unstructured{}, err
-		}
-		if uobj == nil {
-			continue
-		}
-		uobjs = append(uobjs, uobj)
-
-	}
-
-	return uobjs, nil
-}
-
-func (r *Renderer) renderDeployments(res *resource.Resource) (*unstructured.Unstructured, error) {
-	res.SetNamespace(mcoconfig.GetDefaultNamespace())
-	u := &unstructured.Unstructured{Object: res.Map()}
-	return u, nil
-}
-
-func (r *Renderer) renderNamespace(res *resource.Resource) (*unstructured.Unstructured, error) {
-	u := &unstructured.Unstructured{Object: res.Map()}
-	if UpdateNamespace(u) {
-		res.SetNamespace(mcoconfig.GetDefaultNamespace())
-	}
-
-	return u, nil
-}
-
-func (r *Renderer) renderClusterRole(res *resource.Resource) (*unstructured.Unstructured, error) {
-	u := &unstructured.Unstructured{Object: res.Map()}
-
-	labels := u.GetLabels()
-	if labels == nil {
-		labels = make(map[string]string)
-	}
-	crLabelKey := config.GetCrLabelKey()
-	labels[crLabelKey] = r.cr.Name
-	u.SetLabels(labels)
-
-	return u, nil
-}
-
-func (r *Renderer) renderClusterRoleBinding(res *resource.Resource) (*unstructured.Unstructured, error) {
-	u := &unstructured.Unstructured{Object: res.Map()}
-
-	labels := u.GetLabels()
-	if labels == nil {
-		labels = make(map[string]string)
-	}
-	crLabelKey := config.GetCrLabelKey()
-	labels[crLabelKey] = r.cr.Name
-	u.SetLabels(labels)
-
-	subjects, ok := u.Object["subjects"].([]interface{})
-	if !ok {
-		return nil, fmt.Errorf("failed to find clusterrolebinding subjects field")
-	}
-	subject := subjects[0].(map[string]interface{})
-	kind := subject["kind"]
-	if kind == "Group" {
-		return u, nil
-	}
-
-	if UpdateNamespace(u) {
-		subject["namespace"] = mcoconfig.GetDefaultNamespace()
-	}
-
-	return u, nil
-}
-
-// UpdateNamespace checks for annotiation to update NS
-func UpdateNamespace(u *unstructured.Unstructured) bool {
-	annotations := u.GetAnnotations()
-	v, ok := annotations[nsUpdateAnnoKey]
-	if !ok {
-		return true
-	}
-	ret, _ := strconv.ParseBool(v)
-	return ret
-}
-
-func (r *Renderer) renderMutatingWebhookConfiguration(res *resource.Resource) (*unstructured.Unstructured, error) {
->>>>>>> f0f888ce
 	u := &unstructured.Unstructured{Object: res.Map()}
 	webooks, ok := u.Object["webhooks"].([]interface{})
 	if !ok {
