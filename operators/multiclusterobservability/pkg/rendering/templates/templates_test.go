--- conflicted
+++ resolved
@@ -7,17 +7,11 @@
 	"os"
 	"path"
 	"testing"
-<<<<<<< HEAD
 
-	metav1 "k8s.io/apimachinery/pkg/apis/meta/v1"
-
-	mcov1beta2 "github.com/open-cluster-management/multicluster-observability-operator/operators/multiclusterobservability/api/v1beta2"
 	templatesutil "github.com/open-cluster-management/multicluster-observability-operator/operators/pkg/rendering/templates"
-=======
->>>>>>> f0f888ce
 )
 
-func TestGetOrLoadCoreTemplates(t *testing.T) {
+func TestGetCoreTemplates(t *testing.T) {
 	wd, err := os.Getwd()
 	if err != nil {
 		t.Fatalf("failed to get working dir %v", err)
@@ -26,22 +20,7 @@
 	os.Setenv(templatesutil.TemplatesPathEnvVar, templatesPath)
 	defer os.Unsetenv(templatesutil.TemplatesPathEnvVar)
 
-<<<<<<< HEAD
-	mchcr := &mcov1beta2.MultiClusterObservability{
-		TypeMeta:   metav1.TypeMeta{Kind: "MultiClusterObservability"},
-		ObjectMeta: metav1.ObjectMeta{Namespace: "test", Name: "test"},
-		Spec: mcov1beta2.MultiClusterObservabilitySpec{
-			ImagePullPolicy: "Always",
-			ImagePullSecret: "test",
-			StorageConfig: &mcov1beta2.StorageConfig{
-				StorageClass: "gp2",
-			},
-		},
-	}
-	_, err = GetTemplates(templatesutil.GetTemplateRenderer(), mchcr)
-=======
-	_, err = GetTemplateRenderer().GetOrLoadGenericTemplates()
->>>>>>> f0f888ce
+	_, err = GetOrLoadGenericTemplates(templatesutil.GetTemplateRenderer())
 
 	if err != nil {
 		t.Fatalf("failed to render core template %v", err)
