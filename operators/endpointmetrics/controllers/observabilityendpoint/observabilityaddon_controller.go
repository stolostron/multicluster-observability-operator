// Copyright (c) Red Hat, Inc.
// Copyright Contributors to the Open Cluster Management project
// Licensed under the Apache License 2.0

package observabilityendpoint

import (
	"context"
	"fmt"
	"os"
	"strconv"

	operatorutil "github.com/stolostron/multicluster-observability-operator/operators/pkg/util"

	"golang.org/x/exp/slices"
	"gopkg.in/yaml.v2"
	appsv1 "k8s.io/api/apps/v1"
	corev1 "k8s.io/api/core/v1"
	rbacv1 "k8s.io/api/rbac/v1"
	"k8s.io/apimachinery/pkg/api/errors"
	metav1 "k8s.io/apimachinery/pkg/apis/meta/v1"
	"k8s.io/apimachinery/pkg/apis/meta/v1/unstructured"
	"k8s.io/apimachinery/pkg/runtime"
	"k8s.io/apimachinery/pkg/types"
	ctrl "sigs.k8s.io/controller-runtime"
	"sigs.k8s.io/controller-runtime/pkg/builder"
	"sigs.k8s.io/controller-runtime/pkg/client"
	"sigs.k8s.io/controller-runtime/pkg/controller/controllerutil"
	"sigs.k8s.io/controller-runtime/pkg/handler"
	"sigs.k8s.io/controller-runtime/pkg/predicate"
	"sigs.k8s.io/controller-runtime/pkg/reconcile"
	"sigs.k8s.io/controller-runtime/pkg/source"

	"github.com/stolostron/multicluster-observability-operator/operators/endpointmetrics/pkg/hypershift"
	"github.com/stolostron/multicluster-observability-operator/operators/endpointmetrics/pkg/openshift"
	"github.com/stolostron/multicluster-observability-operator/operators/endpointmetrics/pkg/rendering"
	"github.com/stolostron/multicluster-observability-operator/operators/endpointmetrics/pkg/util"
	oav1beta1 "github.com/stolostron/multicluster-observability-operator/operators/multiclusterobservability/api/v1beta1"
	oav1beta2 "github.com/stolostron/multicluster-observability-operator/operators/multiclusterobservability/api/v1beta1"
	operatorconfig "github.com/stolostron/multicluster-observability-operator/operators/pkg/config"
	"github.com/stolostron/multicluster-observability-operator/operators/pkg/deploying"
	rendererutil "github.com/stolostron/multicluster-observability-operator/operators/pkg/rendering"
)

var (
	log                  = ctrl.Log.WithName("controllers").WithName("ObservabilityAddon")
	installPrometheus, _ = strconv.ParseBool(os.Getenv(operatorconfig.InstallPrometheus))
	globalRes            = []*unstructured.Unstructured{}
)

const (
	obAddonName                     = "observability-addon"
	ownerLabelKey                   = "owner"
	ownerLabelValue                 = "observabilityaddon"
	obsAddonFinalizer               = "observability.open-cluster-management.io/addon-cleanup"
	promSvcName                     = "prometheus-k8s"
	promNamespace                   = "openshift-monitoring"
	openShiftClusterMonitoringlabel = "openshift.io/cluster-monitoring"
)

const (
	defaultClusterType  = ""
	ocpThreeClusterType = "ocp3"
	snoClusterType      = "SNO"
)

var (
	namespace             = os.Getenv("WATCH_NAMESPACE")
	hubNamespace          = os.Getenv("HUB_NAMESPACE")
	isHubMetricsCollector = os.Getenv("HUB_ENDPOINT_OPERATOR") == "true"
	serviceAccountName    = os.Getenv("SERVICE_ACCOUNT")
)

// ObservabilityAddonReconciler reconciles a ObservabilityAddon object.
type ObservabilityAddonReconciler struct {
	Client    client.Client
	Scheme    *runtime.Scheme
	HubClient client.Client
}

// +kubebuilder:rbac:groups=observability.open-cluster-management.io.open-cluster-management.io,resources=observabilityaddons,verbs=get;list;watch;create;update;patch;delete
// +kubebuilder:rbac:groups=observability.open-cluster-management.io.open-cluster-management.io,resources=observabilityaddons/status,verbs=get;update;patch
// +kubebuilder:rbac:groups=observability.open-cluster-management.io.open-cluster-management.io,resources=observabilityaddons/finalizers,verbs=update

// Reconcile reads that state of the cluster for a ObservabilityAddon object and makes changes based on the state read
// and what is in the ObservabilityAddon.Spec
// The Controller will requeue the Request to be processed again if the returned error is non-nil or
// Result.Requeue is true, otherwise upon completion it will remove the work from the queue.
func (r *ObservabilityAddonReconciler) Reconcile(ctx context.Context, req ctrl.Request) (ctrl.Result, error) {
	log := log.WithValues("Request.Namespace", req.Namespace, "Request.Name", req.Name)
	log.Info("Reconciling")

	isHypershift := true
	if os.Getenv("UNIT_TEST") != "true" {
		crdClient, err := operatorutil.GetOrCreateCRDClient()
		if err != nil {
			return ctrl.Result{}, fmt.Errorf("failed to get/create CRD client: %w", err)
		}
		isHypershift, err = operatorutil.CheckCRDExist(crdClient, "hostedclusters.hypershift.openshift.io")
		if err != nil {
			return ctrl.Result{}, fmt.Errorf("failed to check if the CRD hostedclusters.hypershift.openshift.io exists: %w", err)
		}
	}
	hubObsAddon := &oav1beta1.ObservabilityAddon{}
	obsAddon := &oav1beta1.ObservabilityAddon{}
	deleteFlag := false

	// ACM 8509: Special case for hub/local cluster metrics collection
	// We do not have an ObservabilityAddon instance in the local cluster so skipping the below block
	if !isHubMetricsCollector {
		if err := r.ensureOpenShiftMonitoringLabelAndRole(ctx); err != nil {
			return ctrl.Result{}, fmt.Errorf("failed to ensure OpenShift monitoring label and role: %w", err)
		}

		// Fetch the ObservabilityAddon instance in hub cluster
		err := r.HubClient.Get(ctx, types.NamespacedName{Name: obAddonName, Namespace: hubNamespace}, hubObsAddon)
		if err != nil {
			hubClient, obsAddon, err := util.RenewAndRetry(ctx)
			if err != nil {
				return ctrl.Result{}, fmt.Errorf("failed to get observabilityaddon: %w", err)
			}
			r.HubClient = hubClient
			hubObsAddon = obsAddon
		}

		// Fetch the ObservabilityAddon instance in local cluster
		err = r.Client.Get(ctx, types.NamespacedName{Name: obAddonName, Namespace: namespace}, obsAddon)
		if err != nil {
			if !errors.IsNotFound(err) {
				return ctrl.Result{}, fmt.Errorf("failed to get observabilityaddon: %w", err)
			}
			obsAddon = nil
		}

		if obsAddon == nil {
			deleteFlag = true
		}
		// Init finalizers
		deleted, err := r.initFinalization(ctx, deleteFlag, hubObsAddon, isHypershift)
		if err != nil {
			return ctrl.Result{}, fmt.Errorf("failed to init finalization: %w", err)
		}
		if deleted || deleteFlag {
			return ctrl.Result{}, nil
		}
	}

	// retrieve the hubInfo
	hubSecret := &corev1.Secret{}
	err := r.Client.Get(
		ctx,
		types.NamespacedName{Name: operatorconfig.HubInfoSecretName, Namespace: namespace},
		hubSecret,
	)
	if err != nil {
		return ctrl.Result{}, fmt.Errorf("failed to get hub info secret: %w", err)
	}
	hubInfo := &operatorconfig.HubInfo{}
	err = yaml.Unmarshal(hubSecret.Data[operatorconfig.HubInfoSecretKey], &hubInfo)
	if err != nil {
		return ctrl.Result{}, fmt.Errorf("failed to unmarshal hub info: %w", err)
	}
	hubInfo.ClusterName = string(hubSecret.Data[operatorconfig.ClusterNameKey])

	clusterType := defaultClusterType
	clusterID := ""

	// read the image configmap
	imagesCM := &corev1.ConfigMap{}
	err = r.Client.Get(ctx, types.NamespacedName{
		Name:      operatorconfig.ImageConfigMap,
		Namespace: namespace,
	}, imagesCM)
	if err != nil {
		return ctrl.Result{}, fmt.Errorf("failed to get images configmap: %w", err)
	}
	rendering.Images = imagesCM.Data

	if isHypershift {
		updatedHCs, err := hypershift.ReconcileHostedClustersServiceMonitors(ctx, r.Client)
		if err != nil {
			log.Error(err, "Failed to create ServiceMonitors for hypershift")
		} else {
			log.Info("Reconciled hypershift service monitors", "updatedHCs", updatedHCs)
		}
	}

	if !installPrometheus {
		// If no prometheus service found, set status as NotSupported
		promSvc := &corev1.Service{}
		err = r.Client.Get(ctx, types.NamespacedName{
			Name:      promSvcName,
			Namespace: promNamespace,
		}, promSvc)
		if err != nil {
			if errors.IsNotFound(err) {
				log.Error(err, "OCP prometheus service does not exist")
				// ACM 8509: Special case for hub/local cluster metrics collection
				// We do not report status for hub endpoint operator
				util.ReportStatus(ctx, r.Client, obsAddon, "NotSupported", !isHubMetricsCollector)
				return ctrl.Result{}, nil
			}
			return ctrl.Result{}, fmt.Errorf("failed to check prometheus resource: %w", err)
		}

		clusterID, err = openshift.GetClusterID(ctx, r.Client)
		if err != nil {
			if !errors.IsNotFound(err) {
				return ctrl.Result{}, fmt.Errorf("failed to get cluster id: %w", err)
			}
			log.Error(err, "Failed to get cluster id")

			// OCP 3.11 has no cluster id, set it as empty string
			clusterID = ""
			// to differentiate ocp 3.x
			clusterType = ocpThreeClusterType
		}

		isSNO, err := openshift.IsSNO(ctx, r.Client)
		if err != nil {
			log.Error(err, "Failed to check if the cluster is SNO")
		} else if isSNO {
			clusterType = snoClusterType
		}

		err = openshift.CreateMonitoringClusterRoleBinding(ctx, log, r.Client, namespace, serviceAccountName)
		if err != nil {
			return ctrl.Result{}, fmt.Errorf("failed to create monitoring cluster role binding: %w", err)
		}
		err = openshift.CreateCAConfigmap(ctx, r.Client, namespace)
		if err != nil {
			return ctrl.Result{}, fmt.Errorf("failed to create CA configmap: %w", err)
		}
	} else {
		// Render the prometheus templates
		renderer := rendererutil.NewRenderer()
		toDeploy, err := rendering.Render(renderer, r.Client, hubInfo)
		if err != nil {
			return ctrl.Result{}, fmt.Errorf("failed to render prometheus templates: %w", err)
		}
		deployer := deploying.NewDeployer(r.Client)
		for _, res := range toDeploy {
			if err := controllerutil.SetControllerReference(obsAddon, res, r.Scheme); err != nil {
				log.Info("Failed to set controller reference", "resource", res.GetName())
				globalRes = append(globalRes, res)
			}
			if err := deployer.Deploy(res); err != nil {
				return ctrl.Result{}, fmt.Errorf("failed to deploy %s %s/%s: %w", res.GetKind(), namespace, res.GetName(), err)
			}
		}
	}

	// create or update the cluster-monitoring-config configmap and relevant resources
	if err := createOrUpdateClusterMonitoringConfig(ctx, hubInfo, clusterID, r.Client, installPrometheus); err != nil {
		return ctrl.Result{}, fmt.Errorf("failed to create or update cluster monitoring config: %w", err)
	}

<<<<<<< HEAD
	forceRestart := false
	if req.Name == mtlsCertName || req.Name == mtlsCaName || req.Name == openshift.CaConfigmapName {
		forceRestart = true
	}
	if obsAddon.Spec.EnableMetrics || isHubMetricsCollector {
=======
	forceRestart := req.Name == mtlsCertName || req.Name == mtlsCaName || req.Name == caConfigmapName

	if obsAddon.Spec.EnableMetrics || hubMetricsCollector {
		if hubMetricsCollector {
			mcoList := &oav1beta2.MultiClusterObservabilityList{}
			err := r.HubClient.List(ctx, mcoList, client.InNamespace(corev1.NamespaceAll))
			if err != nil {
				log.Error(err, "Failed to get multiclusterobservability")
				return ctrl.Result{}, err
			}
			if len(mcoList.Items) != 1 {
				log.Error(nil, fmt.Sprintf("Expected 1 multiclusterobservability, found %d", len(mcoList.Items)))
				return ctrl.Result{}, nil
			}
			obsAddon.Spec = *mcoList.Items[0].Spec.ObservabilityAddonSpec
		}
>>>>>>> 75d9568f
		created, err := updateMetricsCollectors(
			ctx,
			r.Client,
			obsAddon.Spec,
			*hubInfo, clusterID,
			clusterType,
			1,
			forceRestart)
		if err != nil {
			util.ReportStatus(ctx, r.Client, obsAddon, "Degraded", !isHubMetricsCollector)
			return ctrl.Result{}, fmt.Errorf("failed to update metrics collectors: %w", err)
		}
		if created {
			util.ReportStatus(ctx, r.Client, obsAddon, "Deployed", !isHubMetricsCollector)
		}
	} else {
		deleted, err := updateMetricsCollectors(ctx, r.Client, obsAddon.Spec, *hubInfo, clusterID, clusterType, 0, false)
		if err != nil {
			return ctrl.Result{}, fmt.Errorf("failed to update metrics collectors: %w", err)
		}
		if deleted {
			util.ReportStatus(ctx, r.Client, obsAddon, "Disabled", !isHubMetricsCollector)
		}
	}

	// TODO: UPDATE
	return ctrl.Result{}, nil
}

func (r *ObservabilityAddonReconciler) initFinalization(
	ctx context.Context, delete bool, hubObsAddon *oav1beta1.ObservabilityAddon,
	isHypershift bool,
) (bool, error) {
	if delete && slices.Contains(hubObsAddon.GetFinalizers(), obsAddonFinalizer) {
		log.Info("To clean observability components/configurations in the cluster")
		err := deleteMetricsCollector(ctx, r.Client, metricsCollectorName)
		if err != nil {
			return false, err
		}
		err = deleteMetricsCollector(ctx, r.Client, uwlMetricsCollectorName)
		if err != nil {
			return false, err
		}
		// revert the change to cluster monitoring stack
		err = revertClusterMonitoringConfig(ctx, r.Client)
		if err != nil {
			return false, err
		}
		if isHypershift {
			err = hypershift.DeleteServiceMonitors(ctx, r.Client)
			if err != nil {
				log.Error(err, "Failed to delete ServiceMonitors for hypershift")
				return false, err
			}
		}
		// Should we return bool from the delete functions for crb and cm? What
		// is it used for? Should we use the bool before removing finalizer?
		// SHould we return true if metricscollector is not found as that means
		// metrics collector is not present? Moved this part up as we need to clean
		// up cm and crb before we remove the finalizer - is that the right way to do it?
		if !installPrometheus {
			err = openshift.DeleteMonitoringClusterRoleBinding(ctx, r.Client)
			if err != nil {
				log.Error(err, "Failed to delete monitoring cluster role binding")
				return false, err
			}
			log.Info("clusterrolebinding deleted")
			err = openshift.DeleteCAConfigmap(ctx, r.Client, namespace)
			if err != nil {
				log.Error(err, "Failed to delete CA configmap")
				return false, err
			}
			log.Info("configmap deleted")
		} else {
			// delete resources which is not namespace scoped or located in other namespaces
			for _, res := range globalRes {
				err = r.Client.Delete(context.TODO(), res)
				if err != nil && !errors.IsNotFound(err) {
					return false, err
				}
			}
		}
		hubObsAddon.SetFinalizers(remove(hubObsAddon.GetFinalizers(), obsAddonFinalizer))
		err = r.HubClient.Update(ctx, hubObsAddon)
		if err != nil {
			log.Error(err, "Failed to remove finalizer to observabilityaddon", "namespace", hubObsAddon.Namespace)
			return false, err
		}
		log.Info("Finalizer removed from observabilityaddon resource")
		return true, nil
	}
	if !slices.Contains(hubObsAddon.GetFinalizers(), obsAddonFinalizer) {
		hubObsAddon.SetFinalizers(append(hubObsAddon.GetFinalizers(), obsAddonFinalizer))
		err := r.HubClient.Update(ctx, hubObsAddon)
		if err != nil {
			log.Error(err, "Failed to add finalizer to observabilityaddon", "namespace", hubObsAddon.Namespace)
			return false, err
		}
		log.Info("Finalizer added to observabilityaddon resource")
	}
	return false, nil
}

func (r *ObservabilityAddonReconciler) ensureOpenShiftMonitoringLabelAndRole(ctx context.Context) error {
	existingNs := &corev1.Namespace{}
	resNS := namespace

	role := rbacv1.Role{
		ObjectMeta: metav1.ObjectMeta{
			Name:      "prometheus-k8s-addon-obs",
			Namespace: resNS,
		},
		Rules: []rbacv1.PolicyRule{
			{
				APIGroups: []string{""},
				Resources: []string{"services", "endpoints", "pods"},
				Verbs:     []string{"get", "list", "watch"},
			},
		},
	}

	roleBinding := rbacv1.RoleBinding{
		ObjectMeta: metav1.ObjectMeta{
			Name:      "prometheus-k8s-addon-obs",
			Namespace: resNS,
		},
		RoleRef: rbacv1.RoleRef{
			APIGroup: "rbac.authorization.k8s.io",
			Kind:     "Role",
			Name:     "prometheus-k8s-addon-obs",
		},
		Subjects: []rbacv1.Subject{
			{
				Kind:      "ServiceAccount",
				Name:      "prometheus-k8s",
				Namespace: "openshift-monitoring",
			},
		},
	}

	err := r.Client.Get(ctx, types.NamespacedName{Name: resNS}, existingNs)
	if err != nil || errors.IsNotFound(err) {
		log.Error(err, fmt.Sprintf("Failed to find namespace for Endpoint Operator: %s", resNS))
		return err
	}

	if existingNs.ObjectMeta.Labels == nil || len(existingNs.ObjectMeta.Labels) == 0 {
		existingNs.ObjectMeta.Labels = make(map[string]string)
	}

	if _, ok := existingNs.ObjectMeta.Labels[openShiftClusterMonitoringlabel]; !ok {
		log.Info(fmt.Sprintf("Adding label: %s to namespace: %s", openShiftClusterMonitoringlabel, resNS))
		existingNs.ObjectMeta.Labels[openShiftClusterMonitoringlabel] = "true"

		err = r.Client.Update(ctx, existingNs)
		if err != nil {
			log.Error(err, fmt.Sprintf("Failed to update namespace for Endpoint Operator: %s with the label: %s",
				namespace, openShiftClusterMonitoringlabel))
			return err
		}
	}

	foundRole := &rbacv1.Role{}
	err = r.Client.Get(ctx, types.NamespacedName{Name: role.Name, Namespace: resNS}, foundRole)
	if err != nil {
		if errors.IsNotFound(err) {
			log.Info(fmt.Sprintf("Creating role: %s in namespace: %s", role.Name, resNS))
			err = r.Client.Create(ctx, &role)
			if err != nil {
				log.Error(err, fmt.Sprintf("Failed to create role: %s in namespace: %s", role.Name, resNS))
				return err
			}
		} else {
			log.Error(err, fmt.Sprintf("Failed to get role: %s in namespace: %s", role.Name, resNS))
			return err
		}
	}

	foundRoleBinding := &rbacv1.RoleBinding{}
	err = r.Client.Get(ctx, types.NamespacedName{Name: roleBinding.Name, Namespace: resNS}, foundRoleBinding)
	if err != nil {
		if errors.IsNotFound(err) {
			log.Info(fmt.Sprintf("Creating role binding: %s in namespace: %s", roleBinding.Name, resNS))
			err = r.Client.Create(ctx, &roleBinding)
			if err != nil {
				log.Error(err, fmt.Sprintf("Failed to create role binding: %s in namespace: %s", roleBinding.Name, resNS))
				return err
			}
		} else {
			log.Error(err, fmt.Sprintf("Failed to get role binding: %s in namespace: %s", roleBinding.Name, resNS))
			return err
		}
	}

	return nil
}

// SetupWithManager sets up the controller with the Manager.
func (r *ObservabilityAddonReconciler) SetupWithManager(mgr ctrl.Manager) error {
	if os.Getenv("NAMESPACE") != "" {
		namespace = os.Getenv("NAMESPACE")
	}
	return ctrl.NewControllerManagedBy(mgr).
		For(
			&oav1beta1.ObservabilityAddon{},
			builder.WithPredicates(getPred(obAddonName, namespace, true, true, true)),
		).
		Watches(
			&source.Kind{Type: &corev1.Secret{}},
			&handler.EnqueueRequestForObject{},
			builder.WithPredicates(getPred(operatorconfig.HubInfoSecretName, namespace, true, true, false)),
		).
		Watches(
			&source.Kind{Type: &corev1.Secret{}},
			&handler.EnqueueRequestForObject{},
			builder.WithPredicates(getPred(mtlsCertName, namespace, true, true, false)),
		).
		Watches(
			&source.Kind{Type: &corev1.Secret{}},
			&handler.EnqueueRequestForObject{},
			builder.WithPredicates(getPred(mtlsCaName, namespace, true, true, false)),
		).
		Watches(
			&source.Kind{Type: &corev1.Secret{}},
			&handler.EnqueueRequestForObject{},
			builder.WithPredicates(getPred(hubAmAccessorSecretName, namespace, true, true, false)),
		).
		Watches(
			&source.Kind{Type: &corev1.ConfigMap{}},
			&handler.EnqueueRequestForObject{},
			builder.WithPredicates(getPred(operatorconfig.AllowlistConfigMapName, namespace, true, true, false)),
		).
		Watches(
			&source.Kind{Type: &corev1.ConfigMap{}},
			&handler.EnqueueRequestForObject{},
			builder.WithPredicates(getPred(operatorconfig.AllowlistCustomConfigMapName, "", true, true, true)),
		).
		Watches(
			&source.Kind{Type: &corev1.ConfigMap{}},
			&handler.EnqueueRequestForObject{},
			builder.WithPredicates(getPred(openshift.CaConfigmapName, namespace, false, true, true)),
		).
		Watches(
			&source.Kind{Type: &appsv1.Deployment{}},
			&handler.EnqueueRequestForObject{},
			builder.WithPredicates(getPred(metricsCollectorName, namespace, true, true, true)),
		).
		Watches(
			&source.Kind{Type: &appsv1.Deployment{}},
			&handler.EnqueueRequestForObject{},
			builder.WithPredicates(getPred(uwlMetricsCollectorName, namespace, true, true, true)),
		).
		Watches(
			&source.Kind{Type: &rbacv1.ClusterRoleBinding{}},
			&handler.EnqueueRequestForObject{},
			builder.WithPredicates(getPred(openshift.ClusterRoleBindingName, "", false, true, true)),
		).
		Watches(
			&source.Kind{Type: &corev1.ConfigMap{}},
			&handler.EnqueueRequestForObject{},
			builder.WithPredicates(getPred(operatorconfig.ImageConfigMap, namespace, true, true, false)),
		).
		Watches(
			&source.Kind{Type: &appsv1.StatefulSet{}},
			&handler.EnqueueRequestForObject{},
			builder.WithPredicates(getPred(operatorconfig.PrometheusUserWorkload, uwlNamespace, true, false, true)),
		).
		// Watch the kube-system extension-apiserver-authentication ConfigMap for changes
		Watches(&source.Kind{Type: &corev1.ConfigMap{}}, handler.EnqueueRequestsFromMapFunc(
			func(a client.Object) []reconcile.Request {
				if a.GetName() == "extension-apiserver-authentication" && a.GetNamespace() == "kube-system" {
					return []reconcile.Request{
						{NamespacedName: types.NamespacedName{
							Name:      "metrics-collector-clientca-metric",
							Namespace: namespace,
						}},
						{NamespacedName: types.NamespacedName{
							Name:      "uwl-metrics-collector-clientca-metric",
							Namespace: namespace,
						}},
					}
				}
				return nil
			}), builder.WithPredicates(predicate.ResourceVersionChangedPredicate{}),
		).
		Complete(r)
}

func remove(list []string, s string) []string {
	result := []string{}
	for _, v := range list {
		if v != s {
			result = append(result, v)
		}
	}
	return result
}<|MERGE_RESOLUTION|>--- conflicted
+++ resolved
@@ -255,22 +255,14 @@
 		return ctrl.Result{}, fmt.Errorf("failed to create or update cluster monitoring config: %w", err)
 	}
 
-<<<<<<< HEAD
-	forceRestart := false
-	if req.Name == mtlsCertName || req.Name == mtlsCaName || req.Name == openshift.CaConfigmapName {
-		forceRestart = true
-	}
+	forceRestart := req.Name == mtlsCertName || req.Name == mtlsCaName || req.Name == openshift.CaConfigmapName
+
 	if obsAddon.Spec.EnableMetrics || isHubMetricsCollector {
-=======
-	forceRestart := req.Name == mtlsCertName || req.Name == mtlsCaName || req.Name == caConfigmapName
-
-	if obsAddon.Spec.EnableMetrics || hubMetricsCollector {
-		if hubMetricsCollector {
+		if isHubMetricsCollector {
 			mcoList := &oav1beta2.MultiClusterObservabilityList{}
 			err := r.HubClient.List(ctx, mcoList, client.InNamespace(corev1.NamespaceAll))
 			if err != nil {
-				log.Error(err, "Failed to get multiclusterobservability")
-				return ctrl.Result{}, err
+				return ctrl.Result{}, fmt.Errorf("failed to get multiclusterobservability: %w", err)
 			}
 			if len(mcoList.Items) != 1 {
 				log.Error(nil, fmt.Sprintf("Expected 1 multiclusterobservability, found %d", len(mcoList.Items)))
@@ -278,7 +270,6 @@
 			}
 			obsAddon.Spec = *mcoList.Items[0].Spec.ObservabilityAddonSpec
 		}
->>>>>>> 75d9568f
 		created, err := updateMetricsCollectors(
 			ctx,
 			r.Client,
