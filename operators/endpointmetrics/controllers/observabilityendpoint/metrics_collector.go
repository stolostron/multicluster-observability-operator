--- conflicted
+++ resolved
@@ -320,7 +320,7 @@
 				Value: params.CABundle,
 			})
 	}
-<<<<<<< HEAD
+
 	if hubMetricsCollector {
 		//to avoid hub metrics collector from sending status
 		metricsCollectorDep.Spec.Template.Spec.Containers[0].Env = append(metricsCollectorDep.Spec.Template.Spec.Containers[0].Env,
@@ -336,7 +336,6 @@
 			},
 		}
 	}
-=======
 
 	privileged := false
 	readOnlyRootFilesystem := true
@@ -346,7 +345,6 @@
 		ReadOnlyRootFilesystem: &readOnlyRootFilesystem,
 	}
 
->>>>>>> e4130bd0
 	if params.obsAddonSpec.Resources != nil {
 		metricsCollectorDep.Spec.Template.Spec.Containers[0].Resources = *params.obsAddonSpec.Resources
 	}
