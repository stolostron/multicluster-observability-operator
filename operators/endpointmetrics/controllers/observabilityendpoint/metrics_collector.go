--- conflicted
+++ resolved
@@ -14,6 +14,7 @@
 	"strings"
 	"time"
 
+	"github.com/cloudflare/cfssl/log"
 	monitoringv1 "github.com/prometheus-operator/prometheus-operator/pkg/apis/monitoring/v1"
 	"gopkg.in/yaml.v2"
 	appsv1 "k8s.io/api/apps/v1"
@@ -369,13 +370,8 @@
 			})
 	}
 
-<<<<<<< HEAD
 	if isHubMetricsCollector {
 		//to avoid hub metrics collector from sending status
-=======
-	if hubMetricsCollector {
-		// to avoid hub metrics collector from sending status
->>>>>>> 75d9568f
 		metricsCollectorDep.Spec.Template.Spec.Containers[0].Env = append(metricsCollectorDep.Spec.Template.Spec.Containers[0].Env,
 			corev1.EnvVar{
 				Name:  "STANDALONE",
